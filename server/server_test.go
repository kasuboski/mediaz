package server

import (
	"encoding/json"
	"errors"
	"io"
	"net/http"
	"net/http/httptest"
	"strings"
	"testing"
	"time"

	"github.com/gorilla/mux"
	"github.com/kasuboski/mediaz/config"
	"github.com/kasuboski/mediaz/pkg/manager"
	"github.com/kasuboski/mediaz/pkg/storage"
	storeMocks "github.com/kasuboski/mediaz/pkg/storage/mocks"
	"github.com/kasuboski/mediaz/pkg/storage/sqlite/schema/gen/model"
	tmdbMocks "github.com/kasuboski/mediaz/pkg/tmdb/mocks"
	"github.com/stretchr/testify/assert"
	"github.com/stretchr/testify/require"
	"go.uber.org/mock/gomock"
	"go.uber.org/zap"
)

func TestServer_Healthz(t *testing.T) {
	t.Run("healthz", func(t *testing.T) {
		s := Server{baseLogger: zap.NewNop().Sugar()}

		req, err := http.NewRequest("GET", "/healthz", nil)
		assert.NoError(t, err)

		rr := httptest.NewRecorder()

		handler := s.Healthz()
		handler.ServeHTTP(rr, req)

		assert.Equal(t, http.StatusOK, rr.Code)

		assert.Equal(t, "application/json", rr.Header().Get("content-type"))

		var response GenericResponse
		err = json.Unmarshal(rr.Body.Bytes(), &response)

		assert.NoError(t, err)
		assert.Equal(t, "ok", response.Response)
	})
}

func TestServer_GetMovieDetailByTMDBID(t *testing.T) {
	t.Run("success - movie exists in library", func(t *testing.T) {
		ctrl := gomock.NewController(t)
		defer ctrl.Finish()

		// Mock storage
		store := storeMocks.NewMockStorage(ctrl)

		// Mock TMDB client
		tmdbMock := tmdbMocks.NewMockITmdb(ctrl)

		// Setup expectations for GetMovieMetadata call
		expectedMetadata := &model.MovieMetadata{
			ID:               1,
			TmdbID:           12345,
			Title:            "Test Movie",
			OriginalTitle:    ptr("Original Test Movie"),
			Overview:         ptr("A test movie overview"),
			Images:           "/test-poster.jpg",
			Runtime:          120,
			Year:             ptr(int32(2023)),
			ReleaseDate:      ptr(time.Date(2023, 1, 1, 0, 0, 0, 0, time.UTC)),
			Genres:           ptr("Action,Adventure"),
			Studio:           ptr("Test Studio"),
			Website:          ptr("https://testmovie.com"),
			Popularity:       ptr(85.5),
			CollectionTmdbID: ptr(int32(5000)),
			CollectionTitle:  ptr("Test Collection"),
		}

		store.EXPECT().GetMovieMetadata(gomock.Any(), gomock.Any()).Return(expectedMetadata, nil)

		// Setup expectations for GetMovieByMetadataID call
		expectedMovie := &storage.Movie{
			Movie: model.Movie{
				ID:               1,
				MovieMetadataID:  ptr(int32(1)),
				QualityProfileID: 1,
				Monitored:        1,
				Path:             ptr("/movies/Test Movie (2023)"),
			},
			State: storage.MovieStateDownloaded,
		}

		store.EXPECT().GetMovieByMetadataID(gomock.Any(), 1).Return(expectedMovie, nil)

		// Create manager with mocked dependencies
		mgr := manager.New(tmdbMock, nil, nil, store, nil, config.Manager{}, config.Config{})

		s := Server{
			baseLogger: zap.NewNop().Sugar(),
			manager:    mgr,
		}

		req, err := http.NewRequest("GET", "/movie/12345", nil)
		require.NoError(t, err)

		rr := httptest.NewRecorder()

		router := mux.NewRouter()
		router.HandleFunc("/movie/{tmdbID}", s.GetMovieDetailByTMDBID()).Methods("GET")
		router.ServeHTTP(rr, req)

		assert.Equal(t, http.StatusOK, rr.Code)
		assert.Equal(t, "application/json", rr.Header().Get("content-type"))

		var response GenericResponse
		err = json.Unmarshal(rr.Body.Bytes(), &response)
		require.NoError(t, err)

		movieDetail, ok := response.Response.(map[string]any)
		require.True(t, ok, "Response should be a map")

		assert.Equal(t, float64(12345), movieDetail["tmdbID"])
		assert.Equal(t, "Test Movie", movieDetail["title"])
		assert.Equal(t, "Original Test Movie", movieDetail["originalTitle"])
		assert.Equal(t, "A test movie overview", movieDetail["overview"])
		assert.Equal(t, "/test-poster.jpg", movieDetail["posterPath"])
		assert.Equal(t, "2023-01-01", movieDetail["releaseDate"])
		assert.Equal(t, float64(2023), movieDetail["year"])
		assert.Equal(t, float64(120), movieDetail["runtime"])
		assert.Equal(t, "downloaded", movieDetail["libraryStatus"])
		assert.Equal(t, "/movies/Test Movie (2023)", movieDetail["path"])
		assert.Equal(t, true, movieDetail["monitored"])
	})

	t.Run("success - movie not in library", func(t *testing.T) {
		ctrl := gomock.NewController(t)
		defer ctrl.Finish()

		store := storeMocks.NewMockStorage(ctrl)
		tmdbMock := tmdbMocks.NewMockITmdb(ctrl)

		expectedMetadata := &model.MovieMetadata{
			ID:      1,
			TmdbID:  12345,
			Title:   "Test Movie",
			Images:  "/test-poster.jpg",
			Runtime: 120,
		}

		store.EXPECT().GetMovieMetadata(gomock.Any(), gomock.Any()).Return(expectedMetadata, nil)
		store.EXPECT().GetMovieByMetadataID(gomock.Any(), 1).Return(nil, storage.ErrNotFound)

		mgr := manager.New(tmdbMock, nil, nil, store, nil, config.Manager{}, config.Config{})

		s := Server{
			baseLogger: zap.NewNop().Sugar(),
			manager:    mgr,
		}

		req, err := http.NewRequest("GET", "/movie/12345", nil)
		require.NoError(t, err)

		rr := httptest.NewRecorder()

		router := mux.NewRouter()
		router.HandleFunc("/movie/{tmdbID}", s.GetMovieDetailByTMDBID()).Methods("GET")
		router.ServeHTTP(rr, req)

		assert.Equal(t, http.StatusOK, rr.Code)

		var response GenericResponse
		err = json.Unmarshal(rr.Body.Bytes(), &response)
		require.NoError(t, err)

		movieDetail, ok := response.Response.(map[string]any)
		require.True(t, ok, "Response should be a map")

		assert.Equal(t, "Not In Library", movieDetail["libraryStatus"])
		assert.Nil(t, movieDetail["path"])
		assert.Nil(t, movieDetail["monitored"])
	})

	t.Run("invalid tmdb id format", func(t *testing.T) {
		s := Server{baseLogger: zap.NewNop().Sugar()}

		req, err := http.NewRequest("GET", "/movie/invalid", nil)
		require.NoError(t, err)

		rr := httptest.NewRecorder()

		router := mux.NewRouter()
		router.HandleFunc("/movie/{tmdbID}", s.GetMovieDetailByTMDBID()).Methods("GET")
		router.ServeHTTP(rr, req)

		assert.Equal(t, http.StatusBadRequest, rr.Code)
		assert.Contains(t, rr.Body.String(), "Invalid TMDB ID format")
	})

	t.Run("manager error", func(t *testing.T) {
		ctrl := gomock.NewController(t)
		defer ctrl.Finish()

		store := storeMocks.NewMockStorage(ctrl)
		tmdbMock := tmdbMocks.NewMockITmdb(ctrl)

		store.EXPECT().GetMovieMetadata(gomock.Any(), gomock.Any()).Return(nil, errors.New("metadata not found"))

		mgr := manager.New(tmdbMock, nil, nil, store, nil, config.Manager{}, config.Config{})

		s := Server{
			baseLogger: zap.NewNop().Sugar(),
			manager:    mgr,
		}

		req, err := http.NewRequest("GET", "/movie/12345", nil)
		require.NoError(t, err)

		rr := httptest.NewRecorder()

		router := mux.NewRouter()
		router.HandleFunc("/movie/{tmdbID}", s.GetMovieDetailByTMDBID()).Methods("GET")
		router.ServeHTTP(rr, req)

		assert.Equal(t, http.StatusInternalServerError, rr.Code)
		assert.Equal(t, "application/json", rr.Header().Get("content-type"))

		// For error responses, we just check that it's a proper error response
		responseBody := rr.Body.String()
		assert.Contains(t, responseBody, "error")
		assert.Contains(t, responseBody, "null") // response should be null when there's an error
	})
}

func TestServer_GetTVDetailByTMDBID(t *testing.T) {
	t.Run("success - TV show exists in library", func(t *testing.T) {
		ctrl := gomock.NewController(t)
		defer ctrl.Finish()

		// Mock storage
		store := storeMocks.NewMockStorage(ctrl)

		// Mock TMDB client
		tmdbMock := tmdbMocks.NewMockITmdb(ctrl)

		// Setup expectations for GetSeriesMetadata call
		externalIDsJSON := `{"imdb_id":"tt1234567","tvdb_id":12345}`
		watchProvidersJSON := `{"US":{"flatrate":[{"provider_id":8,"provider_name":"Netflix","logo_path":"/net.png"}]}}`
		expectedMetadata := &model.SeriesMetadata{
			ID:             1,
			TmdbID:         12345,
			Title:          "Test TV Show",
			Overview:       ptr("A test TV show overview"),
			FirstAirDate:   ptr(time.Date(2023, 1, 1, 0, 0, 0, 0, time.UTC)),
			LastAirDate:    ptr(time.Date(2023, 12, 31, 0, 0, 0, 0, time.UTC)),
			SeasonCount:    3,
			EpisodeCount:   30,
			Status:         "Continuing",
			ExternalIds:    &externalIDsJSON,
			WatchProviders: &watchProvidersJSON,
		}

		store.EXPECT().GetSeriesMetadata(gomock.Any(), gomock.Any()).Return(expectedMetadata, nil)

		// Setup expectations for TvSeriesDetails call
		responseBody := `{
			"poster_path": "/test-poster.jpg",
			"backdrop_path": "/test-backdrop.jpg",
			"adult": true,
			"popularity": 85.5,
			"networks": [{"name": "HBO"}, {"name": "Netflix"}],
			"genres": [{"name": "Drama"}, {"name": "Thriller"}]
		}`
		resp := &http.Response{
			StatusCode: 200,
			Body:       io.NopCloser(strings.NewReader(responseBody)),
		}
		tmdbMock.EXPECT().TvSeriesDetails(gomock.Any(), int32(12345), nil).Return(resp, nil)

		// Setup expectations for GetSeries call
		expectedSeries := &storage.Series{
			Series: model.Series{
				ID:               1,
				SeriesMetadataID: ptr(int32(1)),
				QualityProfileID: 1,
				Monitored:        1,
				Path:             ptr("/tv/Test TV Show (2023)"),
			},
			State: storage.SeriesStateDiscovered,
		}

		store.EXPECT().GetSeries(gomock.Any(), gomock.Any()).Return(expectedSeries, nil)

		// Setup expectations for seasons and episodes data
		seasonMetadataID := int32(10)
		season := &storage.Season{
			Season: model.Season{
				ID:               1,
				SeriesID:         1,
				SeasonMetadataID: &seasonMetadataID,
				Monitored:        1,
			},
		}
		seasonMetadata := &model.SeasonMetadata{
			ID:     10,
			Number: 1,
			TmdbID: 67890,
			Title:  "Season 1",
		}
		episodeMetadataID := int32(200)
		episode := &storage.Episode{
			Episode: model.Episode{
				ID:                100,
				SeasonID:          1,
				EpisodeMetadataID: &episodeMetadataID,
				Monitored:         1,
				EpisodeNumber:     1,
			},
			State: storage.EpisodeStateDownloaded,
		}

		store.EXPECT().ListSeasons(gomock.Any(), gomock.Any()).Return([]*storage.Season{season}, nil)
		store.EXPECT().GetSeasonMetadata(gomock.Any(), gomock.Any()).Return(seasonMetadata, nil)
		store.EXPECT().ListEpisodes(gomock.Any(), gomock.Any()).Return([]*storage.Episode{episode}, nil)
		episodeMetadata := &model.EpisodeMetadata{
			ID:     200,
			Number: 1,
			TmdbID: 54321,
			Title:  "Episode 1",
		}
		store.EXPECT().GetEpisodeMetadata(gomock.Any(), gomock.Any()).Return(episodeMetadata, nil)

		// Create manager with mocked dependencies
		mgr := manager.New(tmdbMock, nil, nil, store, nil, config.Manager{}, config.Config{})

		s := Server{
			baseLogger: zap.NewNop().Sugar(),
			manager:    mgr,
		}

		req, err := http.NewRequest("GET", "/tv/12345", nil)
		require.NoError(t, err)

		rr := httptest.NewRecorder()

		router := mux.NewRouter()
		router.HandleFunc("/tv/{tmdbID}", s.GetTVDetailByTMDBID()).Methods("GET")
		router.ServeHTTP(rr, req)

		assert.Equal(t, http.StatusOK, rr.Code)
		assert.Equal(t, "application/json", rr.Header().Get("content-type"))

		var response GenericResponse
		err = json.Unmarshal(rr.Body.Bytes(), &response)
		require.NoError(t, err)

		tvDetail, ok := response.Response.(map[string]any)
		require.True(t, ok, "Response should be a map")

		assert.Equal(t, float64(12345), tvDetail["tmdbID"])
		assert.Equal(t, "Test TV Show", tvDetail["title"])
		assert.Equal(t, "A test TV show overview", tvDetail["overview"])
		assert.Equal(t, "/test-poster.jpg", tvDetail["posterPath"])
		assert.Equal(t, "/test-backdrop.jpg", tvDetail["backdropPath"])
		assert.Equal(t, "2023-01-01", tvDetail["firstAirDate"])
		assert.Equal(t, "2023-12-31", tvDetail["lastAirDate"])
		assert.Equal(t, float64(3), tvDetail["seasonCount"])
		assert.Equal(t, float64(30), tvDetail["episodeCount"])

		// Check networks array (objects with name/logoPath)
		networks, ok := tvDetail["networks"].([]any)
		require.True(t, ok)
		require.Len(t, networks, 2)
		first := networks[0].(map[string]any)
		second := networks[1].(map[string]any)
		assert.Equal(t, "HBO", first["name"])
		assert.Equal(t, "Netflix", second["name"])

		// Check genres array
		genres, ok := tvDetail["genres"].([]any)
		require.True(t, ok)
		assert.Equal(t, []any{"Drama", "Thriller"}, genres)

		assert.Equal(t, "discovered", tvDetail["libraryStatus"])
		assert.Equal(t, "/tv/Test TV Show (2023)", tvDetail["path"])
		assert.Equal(t, true, tvDetail["monitored"])

		// Check seasons array
		seasons, ok := tvDetail["seasons"].([]any)
		require.True(t, ok, "Response should contain seasons array")
		require.Len(t, seasons, 1)

		season0 := seasons[0].(map[string]any)
		assert.Equal(t, float64(67890), season0["tmdbID"])
		assert.Equal(t, float64(1), season0["seriesID"])
		assert.Equal(t, float64(1), season0["seasonNumber"])
		assert.Equal(t, "Season 1", season0["title"])
		assert.Equal(t, float64(1), season0["episodeCount"])
		assert.Equal(t, true, season0["monitored"])

		// Check episodes within season
		episodes, ok := season0["episodes"].([]any)
		require.True(t, ok, "Season should contain episodes array")
		require.Len(t, episodes, 1)

		episode0 := episodes[0].(map[string]any)
		assert.Equal(t, float64(54321), episode0["tmdbID"])
		assert.Equal(t, float64(1), episode0["seriesID"])
		assert.Equal(t, float64(1), episode0["seasonNumber"])
		assert.Equal(t, float64(1), episode0["episodeNumber"])
		assert.Equal(t, "Episode 1", episode0["title"])
		assert.Equal(t, true, episode0["monitored"])
		assert.Equal(t, true, episode0["downloaded"])
	})

	t.Run("success - TV show not in library", func(t *testing.T) {
		ctrl := gomock.NewController(t)
		defer ctrl.Finish()

		store := storeMocks.NewMockStorage(ctrl)
		tmdbMock := tmdbMocks.NewMockITmdb(ctrl)

		emptyExternalIDsJSON := `{"imdb_id":null,"tvdb_id":null}`
		emptyWatchProvidersJSON := `{"US":{"flatrate":[]}}`
		expectedMetadata := &model.SeriesMetadata{
			ID:             1,
			TmdbID:         12345,
			Title:          "Test TV Show",
			SeasonCount:    2,
			EpisodeCount:   20,
			Status:         "Continuing",
			ExternalIds:    &emptyExternalIDsJSON,
			WatchProviders: &emptyWatchProvidersJSON,
		}

		store.EXPECT().GetSeriesMetadata(gomock.Any(), gomock.Any()).Return(expectedMetadata, nil)

		responseBody := `{"poster_path": "/test-poster.jpg"}`
		resp := &http.Response{
			StatusCode: 200,
			Body:       io.NopCloser(strings.NewReader(responseBody)),
		}
		tmdbMock.EXPECT().TvSeriesDetails(gomock.Any(), int32(12345), nil).Return(resp, nil)

		store.EXPECT().GetSeries(gomock.Any(), gomock.Any()).Return(nil, storage.ErrNotFound)

		mgr := manager.New(tmdbMock, nil, nil, store, nil, config.Manager{}, config.Config{})

		s := Server{
			baseLogger: zap.NewNop().Sugar(),
			manager:    mgr,
		}

		req, err := http.NewRequest("GET", "/tv/12345", nil)
		require.NoError(t, err)

		rr := httptest.NewRecorder()

		router := mux.NewRouter()
		router.HandleFunc("/tv/{tmdbID}", s.GetTVDetailByTMDBID()).Methods("GET")
		router.ServeHTTP(rr, req)

		assert.Equal(t, http.StatusOK, rr.Code)

		var response GenericResponse
		err = json.Unmarshal(rr.Body.Bytes(), &response)
		require.NoError(t, err)

		tvDetail, ok := response.Response.(map[string]any)
		require.True(t, ok, "Response should be a map")

		assert.Equal(t, "Not In Library", tvDetail["libraryStatus"])
		assert.Nil(t, tvDetail["path"])
		assert.Nil(t, tvDetail["monitored"])
	})

	t.Run("invalid tmdb id format", func(t *testing.T) {
		s := Server{baseLogger: zap.NewNop().Sugar()}

		req, err := http.NewRequest("GET", "/tv/invalid", nil)
		require.NoError(t, err)

		rr := httptest.NewRecorder()

		router := mux.NewRouter()
		router.HandleFunc("/tv/{tmdbID}", s.GetTVDetailByTMDBID()).Methods("GET")
		router.ServeHTTP(rr, req)

		assert.Equal(t, http.StatusBadRequest, rr.Code)
		assert.Contains(t, rr.Body.String(), "Invalid TMDB ID format")
	})

	t.Run("manager error", func(t *testing.T) {
		ctrl := gomock.NewController(t)
		defer ctrl.Finish()

		store := storeMocks.NewMockStorage(ctrl)
		tmdbMock := tmdbMocks.NewMockITmdb(ctrl)

		store.EXPECT().GetSeriesMetadata(gomock.Any(), gomock.Any()).Return(nil, errors.New("metadata not found"))

		mgr := manager.New(tmdbMock, nil, nil, store, nil, config.Manager{}, config.Config{})

		s := Server{
			baseLogger: zap.NewNop().Sugar(),
			manager:    mgr,
		}

		req, err := http.NewRequest("GET", "/tv/12345", nil)
		require.NoError(t, err)

		rr := httptest.NewRecorder()

		router := mux.NewRouter()
		router.HandleFunc("/tv/{tmdbID}", s.GetTVDetailByTMDBID()).Methods("GET")
		router.ServeHTTP(rr, req)

		assert.Equal(t, http.StatusInternalServerError, rr.Code)
		assert.Equal(t, "application/json", rr.Header().Get("content-type"))

		responseBody := rr.Body.String()
		assert.Contains(t, responseBody, "error")
		assert.Contains(t, responseBody, "null") // response should be null when there's an error
	})
}

func TestServer_ListJobs(t *testing.T) {
	t.Run("success - list all jobs", func(t *testing.T) {
		ctrl := gomock.NewController(t)
		defer ctrl.Finish()

		store := storeMocks.NewMockStorage(ctrl)
		tmdbMock := tmdbMocks.NewMockITmdb(ctrl)

<<<<<<< HEAD
		// Setup test jobs
=======
>>>>>>> df5c97d4
		createdAt := time.Now().Add(-1 * time.Hour)
		updatedAt := time.Now()
		errorMsg := "test error"
		jobs := []*storage.Job{
			{
				Job: model.Job{
					ID:        1,
					Type:      "MovieIndex",
					CreatedAt: &createdAt,
				},
				State:     storage.JobStateDone,
				UpdatedAt: &updatedAt,
				Error:     nil,
			},
			{
				Job: model.Job{
					ID:        2,
					Type:      "SeriesReconcile",
					CreatedAt: &createdAt,
				},
				State:     storage.JobStateError,
				UpdatedAt: &updatedAt,
				Error:     &errorMsg,
			},
		}

		store.EXPECT().ListJobs(gomock.Any(), gomock.Any()).Return(jobs, nil)

		mgr := manager.New(tmdbMock, nil, nil, store, nil, config.Manager{}, config.Config{})

		s := Server{
			baseLogger: zap.NewNop().Sugar(),
			manager:    mgr,
		}

		req, err := http.NewRequest("GET", "/jobs", nil)
		require.NoError(t, err)

		rr := httptest.NewRecorder()

		handler := s.ListJobs()
		handler.ServeHTTP(rr, req)

		assert.Equal(t, http.StatusOK, rr.Code)
		assert.Equal(t, "application/json", rr.Header().Get("content-type"))

		var response GenericResponse
		err = json.Unmarshal(rr.Body.Bytes(), &response)
		require.NoError(t, err)

		jobList, ok := response.Response.(map[string]any)
		require.True(t, ok, "Response should be a map")

		jobsArray, ok := jobList["jobs"].([]any)
		require.True(t, ok, "jobs should be an array")
		assert.Len(t, jobsArray, 2)

		assert.Equal(t, float64(2), jobList["count"])

<<<<<<< HEAD
		// Check first job
=======
>>>>>>> df5c97d4
		job1 := jobsArray[0].(map[string]any)
		assert.Equal(t, float64(1), job1["id"])
		assert.Equal(t, "MovieIndex", job1["type"])
		assert.Equal(t, "done", job1["state"])

<<<<<<< HEAD
		// Check second job with error
=======
>>>>>>> df5c97d4
		job2 := jobsArray[1].(map[string]any)
		assert.Equal(t, float64(2), job2["id"])
		assert.Equal(t, "SeriesReconcile", job2["type"])
		assert.Equal(t, "error", job2["state"])
		assert.Equal(t, "test error", job2["error"])
	})

	t.Run("success - empty job list", func(t *testing.T) {
		ctrl := gomock.NewController(t)
		defer ctrl.Finish()

		store := storeMocks.NewMockStorage(ctrl)
		tmdbMock := tmdbMocks.NewMockITmdb(ctrl)

		store.EXPECT().ListJobs(gomock.Any(), gomock.Any()).Return([]*storage.Job{}, nil)

		mgr := manager.New(tmdbMock, nil, nil, store, nil, config.Manager{}, config.Config{})

		s := Server{
			baseLogger: zap.NewNop().Sugar(),
			manager:    mgr,
		}

		req, err := http.NewRequest("GET", "/jobs", nil)
		require.NoError(t, err)

		rr := httptest.NewRecorder()

		handler := s.ListJobs()
		handler.ServeHTTP(rr, req)

		assert.Equal(t, http.StatusOK, rr.Code)

		var response GenericResponse
		err = json.Unmarshal(rr.Body.Bytes(), &response)
		require.NoError(t, err)

		jobList, ok := response.Response.(map[string]any)
		require.True(t, ok)
		assert.Equal(t, float64(0), jobList["count"])
	})

	t.Run("error - storage error", func(t *testing.T) {
		ctrl := gomock.NewController(t)
		defer ctrl.Finish()

		store := storeMocks.NewMockStorage(ctrl)
		tmdbMock := tmdbMocks.NewMockITmdb(ctrl)

		store.EXPECT().ListJobs(gomock.Any(), gomock.Any()).Return(nil, errors.New("storage error"))

		mgr := manager.New(tmdbMock, nil, nil, store, nil, config.Manager{}, config.Config{})

		s := Server{
			baseLogger: zap.NewNop().Sugar(),
			manager:    mgr,
		}

		req, err := http.NewRequest("GET", "/jobs", nil)
		require.NoError(t, err)

		rr := httptest.NewRecorder()

		handler := s.ListJobs()
		handler.ServeHTTP(rr, req)

		assert.Equal(t, http.StatusInternalServerError, rr.Code)
		assert.Equal(t, "application/json", rr.Header().Get("content-type"))
	})
}

func TestServer_GetJob(t *testing.T) {
	t.Run("success - get job by id", func(t *testing.T) {
		ctrl := gomock.NewController(t)
		defer ctrl.Finish()

		store := storeMocks.NewMockStorage(ctrl)
		tmdbMock := tmdbMocks.NewMockITmdb(ctrl)

		createdAt := time.Now().Add(-1 * time.Hour)
		updatedAt := time.Now()
		job := &storage.Job{
			Job: model.Job{
				ID:        42,
				Type:      "MovieIndex",
				CreatedAt: &createdAt,
			},
			State:     storage.JobStateRunning,
			UpdatedAt: &updatedAt,
			Error:     nil,
		}

		store.EXPECT().GetJob(gomock.Any(), int64(42)).Return(job, nil)

		mgr := manager.New(tmdbMock, nil, nil, store, nil, config.Manager{}, config.Config{})

		s := Server{
			baseLogger: zap.NewNop().Sugar(),
			manager:    mgr,
		}

		req, err := http.NewRequest("GET", "/jobs/42", nil)
		require.NoError(t, err)

		rr := httptest.NewRecorder()

		router := mux.NewRouter()
		router.HandleFunc("/jobs/{id}", s.GetJob()).Methods("GET")
		router.ServeHTTP(rr, req)

		assert.Equal(t, http.StatusOK, rr.Code)
		assert.Equal(t, "application/json", rr.Header().Get("content-type"))

		var response GenericResponse
		err = json.Unmarshal(rr.Body.Bytes(), &response)
		require.NoError(t, err)

		jobResp, ok := response.Response.(map[string]any)
		require.True(t, ok, "Response should be a map")

		assert.Equal(t, float64(42), jobResp["id"])
		assert.Equal(t, "MovieIndex", jobResp["type"])
		assert.Equal(t, "running", jobResp["state"])
		assert.Nil(t, jobResp["error"])
	})

	t.Run("invalid job id format", func(t *testing.T) {
		s := Server{baseLogger: zap.NewNop().Sugar()}

		req, err := http.NewRequest("GET", "/jobs/invalid", nil)
		require.NoError(t, err)

		rr := httptest.NewRecorder()

		router := mux.NewRouter()
		router.HandleFunc("/jobs/{id}", s.GetJob()).Methods("GET")
		router.ServeHTTP(rr, req)

		assert.Equal(t, http.StatusBadRequest, rr.Code)
		assert.Contains(t, rr.Body.String(), "Invalid ID format")
	})

	t.Run("error - job not found", func(t *testing.T) {
		ctrl := gomock.NewController(t)
		defer ctrl.Finish()

		store := storeMocks.NewMockStorage(ctrl)
		tmdbMock := tmdbMocks.NewMockITmdb(ctrl)

		store.EXPECT().GetJob(gomock.Any(), int64(999)).Return(nil, storage.ErrNotFound)

		mgr := manager.New(tmdbMock, nil, nil, store, nil, config.Manager{}, config.Config{})

		s := Server{
			baseLogger: zap.NewNop().Sugar(),
			manager:    mgr,
		}

		req, err := http.NewRequest("GET", "/jobs/999", nil)
		require.NoError(t, err)

		rr := httptest.NewRecorder()

		router := mux.NewRouter()
		router.HandleFunc("/jobs/{id}", s.GetJob()).Methods("GET")
		router.ServeHTTP(rr, req)

		assert.Equal(t, http.StatusInternalServerError, rr.Code)
	})
}

func TestServer_CancelJob(t *testing.T) {
	t.Run("success - cancel running job", func(t *testing.T) {
		ctrl := gomock.NewController(t)
		defer ctrl.Finish()

		store := storeMocks.NewMockStorage(ctrl)
		tmdbMock := tmdbMocks.NewMockITmdb(ctrl)

		createdAt := time.Now().Add(-1 * time.Hour)
		updatedAt := time.Now()

<<<<<<< HEAD
		// Expect GetJob call to check current state
=======
>>>>>>> df5c97d4
		store.EXPECT().GetJob(gomock.Any(), int64(42)).Return(&storage.Job{
			Job: model.Job{
				ID:        42,
				Type:      "MovieIndex",
				CreatedAt: &createdAt,
			},
			State:     storage.JobStateRunning,
			UpdatedAt: &updatedAt,
		}, nil)

<<<<<<< HEAD
		// After cancellation, return cancelled job
=======
>>>>>>> df5c97d4
		store.EXPECT().GetJob(gomock.Any(), int64(42)).Return(&storage.Job{
			Job: model.Job{
				ID:        42,
				Type:      "MovieIndex",
				CreatedAt: &createdAt,
			},
			State:     storage.JobStateCancelled,
			UpdatedAt: &updatedAt,
		}, nil)

		mgr := manager.New(tmdbMock, nil, nil, store, nil, config.Manager{}, config.Config{})

		s := Server{
			baseLogger: zap.NewNop().Sugar(),
			manager:    mgr,
		}

		req, err := http.NewRequest("POST", "/jobs/42/cancel", nil)
		require.NoError(t, err)

		rr := httptest.NewRecorder()

		router := mux.NewRouter()
		router.HandleFunc("/jobs/{id}/cancel", s.CancelJob()).Methods("POST")
		router.ServeHTTP(rr, req)

		assert.Equal(t, http.StatusOK, rr.Code)
		assert.Equal(t, "application/json", rr.Header().Get("content-type"))

		var response GenericResponse
		err = json.Unmarshal(rr.Body.Bytes(), &response)
		require.NoError(t, err)

		jobResp, ok := response.Response.(map[string]any)
		require.True(t, ok, "Response should be a map")

		assert.Equal(t, float64(42), jobResp["id"])
		assert.Equal(t, "cancelled", jobResp["state"])
	})

	t.Run("invalid job id format", func(t *testing.T) {
		s := Server{baseLogger: zap.NewNop().Sugar()}

		req, err := http.NewRequest("POST", "/jobs/invalid/cancel", nil)
		require.NoError(t, err)

		rr := httptest.NewRecorder()

		router := mux.NewRouter()
		router.HandleFunc("/jobs/{id}/cancel", s.CancelJob()).Methods("POST")
		router.ServeHTTP(rr, req)

		assert.Equal(t, http.StatusBadRequest, rr.Code)
		assert.Contains(t, rr.Body.String(), "Invalid ID format")
	})

	t.Run("error - job not found", func(t *testing.T) {
		ctrl := gomock.NewController(t)
		defer ctrl.Finish()

		store := storeMocks.NewMockStorage(ctrl)
		tmdbMock := tmdbMocks.NewMockITmdb(ctrl)

		store.EXPECT().GetJob(gomock.Any(), int64(999)).Return(nil, storage.ErrNotFound)

		mgr := manager.New(tmdbMock, nil, nil, store, nil, config.Manager{}, config.Config{})

		s := Server{
			baseLogger: zap.NewNop().Sugar(),
			manager:    mgr,
		}

		req, err := http.NewRequest("POST", "/jobs/999/cancel", nil)
		require.NoError(t, err)

		rr := httptest.NewRecorder()

		router := mux.NewRouter()
		router.HandleFunc("/jobs/{id}/cancel", s.CancelJob()).Methods("POST")
		router.ServeHTTP(rr, req)

		assert.Equal(t, http.StatusInternalServerError, rr.Code)
	})
}

func TestServer_CreateJob(t *testing.T) {
	t.Run("success - create new job", func(t *testing.T) {
		ctrl := gomock.NewController(t)
		defer ctrl.Finish()

		store := storeMocks.NewMockStorage(ctrl)
		tmdbMock := tmdbMocks.NewMockITmdb(ctrl)

		createdAt := time.Now()
		updatedAt := time.Now()

<<<<<<< HEAD
		// Expect CreateJob to be called
=======
>>>>>>> df5c97d4
		store.EXPECT().CreateJob(gomock.Any(), gomock.Any(), storage.JobStatePending).Return(int64(1), nil)
		store.EXPECT().GetJob(gomock.Any(), int64(1)).Return(&storage.Job{
			Job: model.Job{
				ID:        1,
				Type:      "MovieIndex",
				CreatedAt: &createdAt,
			},
			State:     storage.JobStatePending,
			UpdatedAt: &updatedAt,
		}, nil)

		mgr := manager.New(tmdbMock, nil, nil, store, nil, config.Manager{}, config.Config{})

		s := Server{
			baseLogger: zap.NewNop().Sugar(),
			manager:    mgr,
		}

		requestBody := `{"type":"MovieIndex"}`
		req, err := http.NewRequest("POST", "/jobs", strings.NewReader(requestBody))
		require.NoError(t, err)

		rr := httptest.NewRecorder()

		handler := s.CreateJob()
		handler.ServeHTTP(rr, req)

<<<<<<< HEAD
		assert.Equal(t, http.StatusOK, rr.Code)
=======
		assert.Equal(t, http.StatusCreated, rr.Code)
>>>>>>> df5c97d4
		assert.Equal(t, "application/json", rr.Header().Get("content-type"))

		var response GenericResponse
		err = json.Unmarshal(rr.Body.Bytes(), &response)
		require.NoError(t, err)

		jobResp, ok := response.Response.(map[string]any)
		require.True(t, ok, "Response should be a map")

		assert.Equal(t, float64(1), jobResp["id"])
		assert.Equal(t, "MovieIndex", jobResp["type"])
		assert.Equal(t, "pending", jobResp["state"])
	})

	t.Run("success - job already pending", func(t *testing.T) {
		ctrl := gomock.NewController(t)
		defer ctrl.Finish()

		store := storeMocks.NewMockStorage(ctrl)
		tmdbMock := tmdbMocks.NewMockITmdb(ctrl)

		createdAt := time.Now()
		updatedAt := time.Now()

		existingJob := &storage.Job{
			Job: model.Job{
				ID:        5,
				Type:      "MovieIndex",
				CreatedAt: &createdAt,
			},
			State:     storage.JobStatePending,
			UpdatedAt: &updatedAt,
		}

<<<<<<< HEAD
		// Simulate job already pending
=======
>>>>>>> df5c97d4
		store.EXPECT().CreateJob(gomock.Any(), gomock.Any(), storage.JobStatePending).Return(int64(0), storage.ErrJobAlreadyPending)
		store.EXPECT().ListJobs(gomock.Any(), gomock.Any()).Return([]*storage.Job{existingJob}, nil)

		mgr := manager.New(tmdbMock, nil, nil, store, nil, config.Manager{}, config.Config{})

		s := Server{
			baseLogger: zap.NewNop().Sugar(),
			manager:    mgr,
		}

		requestBody := `{"type":"MovieIndex"}`
		req, err := http.NewRequest("POST", "/jobs", strings.NewReader(requestBody))
		require.NoError(t, err)

		rr := httptest.NewRecorder()

		handler := s.CreateJob()
		handler.ServeHTTP(rr, req)

<<<<<<< HEAD
		assert.Equal(t, http.StatusOK, rr.Code)
=======
		assert.Equal(t, http.StatusCreated, rr.Code)
>>>>>>> df5c97d4

		var response GenericResponse
		err = json.Unmarshal(rr.Body.Bytes(), &response)
		require.NoError(t, err)

		jobResp, ok := response.Response.(map[string]any)
		require.True(t, ok, "Response should be a map")

		assert.Equal(t, float64(5), jobResp["id"])
		assert.Equal(t, "pending", jobResp["state"])
	})

	t.Run("invalid request body", func(t *testing.T) {
		s := Server{baseLogger: zap.NewNop().Sugar()}

		requestBody := `{"invalid json`
		req, err := http.NewRequest("POST", "/jobs", strings.NewReader(requestBody))
		require.NoError(t, err)

		rr := httptest.NewRecorder()

		handler := s.CreateJob()
		handler.ServeHTTP(rr, req)

		assert.Equal(t, http.StatusBadRequest, rr.Code)
		assert.Contains(t, rr.Body.String(), "invalid request body")
	})

	t.Run("error - storage error", func(t *testing.T) {
		ctrl := gomock.NewController(t)
		defer ctrl.Finish()

		store := storeMocks.NewMockStorage(ctrl)
		tmdbMock := tmdbMocks.NewMockITmdb(ctrl)

		store.EXPECT().CreateJob(gomock.Any(), gomock.Any(), storage.JobStatePending).Return(int64(0), errors.New("storage error"))

		mgr := manager.New(tmdbMock, nil, nil, store, nil, config.Manager{}, config.Config{})

		s := Server{
			baseLogger: zap.NewNop().Sugar(),
			manager:    mgr,
		}

		requestBody := `{"type":"MovieIndex"}`
		req, err := http.NewRequest("POST", "/jobs", strings.NewReader(requestBody))
		require.NoError(t, err)

		rr := httptest.NewRecorder()

		handler := s.CreateJob()
		handler.ServeHTTP(rr, req)

		assert.Equal(t, http.StatusInternalServerError, rr.Code)
	})
}

// Helper function for creating pointers
func ptr[T any](v T) *T {
	return &v
}<|MERGE_RESOLUTION|>--- conflicted
+++ resolved
@@ -532,10 +532,6 @@
 		store := storeMocks.NewMockStorage(ctrl)
 		tmdbMock := tmdbMocks.NewMockITmdb(ctrl)
 
-<<<<<<< HEAD
-		// Setup test jobs
-=======
->>>>>>> df5c97d4
 		createdAt := time.Now().Add(-1 * time.Hour)
 		updatedAt := time.Now()
 		errorMsg := "test error"
@@ -595,19 +591,11 @@
 
 		assert.Equal(t, float64(2), jobList["count"])
 
-<<<<<<< HEAD
-		// Check first job
-=======
->>>>>>> df5c97d4
 		job1 := jobsArray[0].(map[string]any)
 		assert.Equal(t, float64(1), job1["id"])
 		assert.Equal(t, "MovieIndex", job1["type"])
 		assert.Equal(t, "done", job1["state"])
 
-<<<<<<< HEAD
-		// Check second job with error
-=======
->>>>>>> df5c97d4
 		job2 := jobsArray[1].(map[string]any)
 		assert.Equal(t, float64(2), job2["id"])
 		assert.Equal(t, "SeriesReconcile", job2["type"])
@@ -790,10 +778,6 @@
 		createdAt := time.Now().Add(-1 * time.Hour)
 		updatedAt := time.Now()
 
-<<<<<<< HEAD
-		// Expect GetJob call to check current state
-=======
->>>>>>> df5c97d4
 		store.EXPECT().GetJob(gomock.Any(), int64(42)).Return(&storage.Job{
 			Job: model.Job{
 				ID:        42,
@@ -804,10 +788,6 @@
 			UpdatedAt: &updatedAt,
 		}, nil)
 
-<<<<<<< HEAD
-		// After cancellation, return cancelled job
-=======
->>>>>>> df5c97d4
 		store.EXPECT().GetJob(gomock.Any(), int64(42)).Return(&storage.Job{
 			Job: model.Job{
 				ID:        42,
@@ -904,10 +884,6 @@
 		createdAt := time.Now()
 		updatedAt := time.Now()
 
-<<<<<<< HEAD
-		// Expect CreateJob to be called
-=======
->>>>>>> df5c97d4
 		store.EXPECT().CreateJob(gomock.Any(), gomock.Any(), storage.JobStatePending).Return(int64(1), nil)
 		store.EXPECT().GetJob(gomock.Any(), int64(1)).Return(&storage.Job{
 			Job: model.Job{
@@ -935,11 +911,7 @@
 		handler := s.CreateJob()
 		handler.ServeHTTP(rr, req)
 
-<<<<<<< HEAD
-		assert.Equal(t, http.StatusOK, rr.Code)
-=======
 		assert.Equal(t, http.StatusCreated, rr.Code)
->>>>>>> df5c97d4
 		assert.Equal(t, "application/json", rr.Header().Get("content-type"))
 
 		var response GenericResponse
@@ -974,10 +946,6 @@
 			UpdatedAt: &updatedAt,
 		}
 
-<<<<<<< HEAD
-		// Simulate job already pending
-=======
->>>>>>> df5c97d4
 		store.EXPECT().CreateJob(gomock.Any(), gomock.Any(), storage.JobStatePending).Return(int64(0), storage.ErrJobAlreadyPending)
 		store.EXPECT().ListJobs(gomock.Any(), gomock.Any()).Return([]*storage.Job{existingJob}, nil)
 
@@ -997,11 +965,7 @@
 		handler := s.CreateJob()
 		handler.ServeHTTP(rr, req)
 
-<<<<<<< HEAD
-		assert.Equal(t, http.StatusOK, rr.Code)
-=======
 		assert.Equal(t, http.StatusCreated, rr.Code)
->>>>>>> df5c97d4
 
 		var response GenericResponse
 		err = json.Unmarshal(rr.Body.Bytes(), &response)
