--- conflicted
+++ resolved
@@ -54,7 +54,6 @@
 			log.Fatal("failed to create prowlarr client", zap.Error(err))
 		}
 
-<<<<<<< HEAD
 		defaultSchemas := cfg.Storage.Schemas
 		if _, err := os.Stat(cfg.Storage.FilePath); err != nil {
 			if errors.Is(err, os.ErrNotExist) {
@@ -63,19 +62,12 @@
 			}
 		}
 
-		storage, err := sqlite.New(cfg.Storage.FilePath)
-=======
 		store, err := sqlite.New(cfg.Storage.FilePath)
->>>>>>> 8755f9f6
 		if err != nil {
 			log.Fatal("failed to create storage connection", zap.Error(err))
 		}
 
-<<<<<<< HEAD
-		schemas, err := readSchemaFiles(defaultSchemas...)
-=======
-		schemas, err := storage.ReadSchemaFiles(cfg.Storage.Schemas...)
->>>>>>> 8755f9f6
+		schemas, err := storage.ReadSchemaFiles(defaultSchemas...)
 		if err != nil {
 			log.Fatal("failed to read schema files", zap.Error(err))
 		}
