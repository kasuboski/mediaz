/**
 * React Query hooks for API data fetching
 */

import { useQuery, useMutation, useQueryClient } from '@tanstack/react-query';
import {
  moviesApi,
  tvApi,
  searchApi,
  jobsApi,
  libraryApi,
  downloadClientsApi,
  indexersApi,
  qualityProfilesApi,
  qualityDefinitionsApi,
  type JobType,
  type CreateDownloadClientRequest,
  type UpdateDownloadClientRequest,
  type IndexerRequest,
  type AddMovieRequest,
  type AddSeriesRequest,
<<<<<<< HEAD
  type CreateQualityProfileRequest,
  type UpdateQualityProfileRequest,
  type CreateQualityDefinitionRequest,
  type UpdateQualityDefinitionRequest,
=======
  type PaginationParams,
>>>>>>> 69674101
} from './api';

/**
 * Query keys for consistent caching
 */
export const queryKeys = {
  movies: {
    all: ['movies'] as const,
    library: () => [...queryKeys.movies.all, 'library'] as const,
    detail: (tmdbID: number) => [...queryKeys.movies.all, 'detail', tmdbID] as const,
  },
  tv: {
    all: ['tv'] as const,
    library: () => ['tv', 'library'] as const,
    detail: (tmdbID: number) => ['tv', 'detail', tmdbID] as const,
  },
  search: {
    all: ['search'] as const,
    movies: (query: string) => [...queryKeys.search.all, 'movies', query] as const,
    tv: (query: string) => [...queryKeys.search.all, 'tv', query] as const,
  },
  jobs: {
    all: ['jobs'] as const,
    list: () => [...queryKeys.jobs.all, 'list'] as const,
    detail: (id: number) => [...queryKeys.jobs.all, 'detail', id] as const,
  },
  config: {
    all: ['config'] as const,
  },
  downloadClients: {
    all: ['downloadClients'] as const,
    list: () => [...queryKeys.downloadClients.all, 'list'] as const,
    detail: (id: number) => [...queryKeys.downloadClients.all, 'detail', id] as const,
  },
  indexers: {
    all: ['indexers'] as const,
    list: () => [...queryKeys.indexers.all, 'list'] as const,
  },
  qualityProfiles: {
    all: ['qualityProfiles'] as const,
    lists: () => [...queryKeys.qualityProfiles.all, 'list'] as const,
    list: (type?: 'movie' | 'series') => [...queryKeys.qualityProfiles.lists(), type] as const,
    detail: (id: number) => [...queryKeys.qualityProfiles.all, 'detail', id] as const,
  },
  qualityDefinitions: {
    all: ['qualityDefinitions'] as const,
    list: () => [...queryKeys.qualityDefinitions.all, 'list'] as const,
    detail: (id: number) => [...queryKeys.qualityDefinitions.all, 'detail', id] as const,
  },
} as const;

/**
 * Hook to fetch library movies
 */
export function useLibraryMovies() {
  return useQuery({
    queryKey: queryKeys.movies.library(),
    queryFn: moviesApi.getLibraryMovies,
    staleTime: 5 * 60 * 1000, // 5 minutes
    gcTime: 10 * 60 * 1000, // 10 minutes (formerly cacheTime)
  });
}

export function useLibraryShows() {
  return useQuery({
    queryKey: queryKeys.tv.library(),
    queryFn: tvApi.getLibraryShows,
    staleTime: 5 * 60 * 1000,
    gcTime: 10 * 60 * 1000,
  });
}

export function useTVDetail(tmdbID: number) {
  return useQuery({
    queryKey: queryKeys.tv.detail(tmdbID),
    queryFn: () => tvApi.getTVDetail(tmdbID),
    staleTime: 10 * 60 * 1000,
    gcTime: 30 * 60 * 1000,
    enabled: !!tmdbID,
  });
}

/**
 * Hook to fetch detailed information for a specific movie
 */
export function useMovieDetail(tmdbID: number) {
  return useQuery({
    queryKey: queryKeys.movies.detail(tmdbID),
    queryFn: () => moviesApi.getMovieDetail(tmdbID),
    staleTime: 10 * 60 * 1000, // 10 minutes (movie details change less frequently)
    gcTime: 30 * 60 * 1000, // 30 minutes
    enabled: !!tmdbID, // Only run query if tmdbID is provided
  });
}

/**
 * Hook to search for movies
 */
export function useSearchMovies(query: string) {
  const normalizedQuery = query.trim();
  return useQuery({
    queryKey: queryKeys.search.movies(normalizedQuery),
    queryFn: () => searchApi.searchMovies(normalizedQuery),
    staleTime: 5 * 60 * 1000, // 5 minutes
    gcTime: 10 * 60 * 1000, // 10 minutes
    enabled: !!normalizedQuery, // Only run query if query is provided
  });
}

/**
 * Hook to search for TV shows
 */
export function useSearchTV(query: string) {
  const normalizedQuery = query.trim();
  return useQuery({
    queryKey: queryKeys.search.tv(normalizedQuery),
    queryFn: () => searchApi.searchTV(normalizedQuery),
    staleTime: 5 * 60 * 1000, // 5 minutes
    gcTime: 10 * 60 * 1000, // 10 minutes
    enabled: !!normalizedQuery, // Only run query if query is provided
  });
}

/**
 * Hook to fetch jobs list with auto-refresh for active jobs
 */
export function useJobs(params?: PaginationParams) {
  return useQuery({
    queryKey: [...queryKeys.jobs.list(), params?.page ?? 1, params?.pageSize ?? 0],
    queryFn: () => jobsApi.listJobs(params),
    refetchInterval: (data) => {
      if (!data?.jobs || !Array.isArray(data.jobs)) {
        return false;
      }
      const hasActiveJobs = data.jobs.some(j =>
        ['pending', 'running'].includes(j.state)
      );
      return hasActiveJobs ? 3000 : false;
    },
    staleTime: 1000,
    gcTime: 5 * 60 * 1000,
  });
}

/**
 * Mutation hook to trigger new jobs
 */
export function useTriggerJob() {
  const queryClient = useQueryClient();

  return useMutation({
    mutationFn: (type: JobType) => jobsApi.triggerJob(type),
    onSuccess: () => {
      queryClient.invalidateQueries({ queryKey: queryKeys.jobs.list() });
    },
  });
}

/**
 * Mutation hook to cancel jobs
 */
export function useCancelJob() {
  const queryClient = useQueryClient();

  return useMutation({
    mutationFn: (id: number) => jobsApi.cancelJob(id),
    onSuccess: () => {
      queryClient.invalidateQueries({ queryKey: queryKeys.jobs.list() });
    },
  });
}

/**
 * Hook to fetch configuration including job schedules
 */
export function useConfig() {
  return useQuery({
    queryKey: queryKeys.config.all,
    queryFn: libraryApi.getConfig,
    staleTime: 10 * 60 * 1000,
    gcTime: 30 * 60 * 1000,
  });
}

export function useDownloadClients() {
  return useQuery({
    queryKey: queryKeys.downloadClients.list(),
    queryFn: downloadClientsApi.listClients,
    staleTime: 5 * 60 * 1000,
    gcTime: 10 * 60 * 1000,
  });
}

export function useDownloadClient(id: number) {
  return useQuery({
    queryKey: queryKeys.downloadClients.detail(id),
    queryFn: () => downloadClientsApi.getClient(id),
    staleTime: 5 * 60 * 1000,
    gcTime: 10 * 60 * 1000,
    enabled: !!id,
  });
}

export function useCreateDownloadClient() {
  const queryClient = useQueryClient();

  return useMutation({
    mutationFn: (request: CreateDownloadClientRequest) =>
      downloadClientsApi.createClient(request),
    onSuccess: () => {
      queryClient.invalidateQueries({ queryKey: queryKeys.downloadClients.list() });
    },
  });
}

export function useUpdateDownloadClient() {
  const queryClient = useQueryClient();

  return useMutation({
    mutationFn: ({ id, request }: { id: number; request: UpdateDownloadClientRequest }) =>
      downloadClientsApi.updateClient(id, request),
    onSuccess: () => {
      queryClient.invalidateQueries({ queryKey: queryKeys.downloadClients.list() });
    },
  });
}

export function useDeleteDownloadClient() {
  const queryClient = useQueryClient();

  return useMutation({
    mutationFn: (id: number) => downloadClientsApi.deleteClient(id),
    onSuccess: () => {
      queryClient.invalidateQueries({ queryKey: queryKeys.downloadClients.list() });
    },
  });
}

export function useTestDownloadClient() {
  return useMutation({
    mutationFn: (request: CreateDownloadClientRequest) => downloadClientsApi.testConnection(request),
  });
}

export function useIndexers() {
  return useQuery({
    queryKey: queryKeys.indexers.list(),
    queryFn: indexersApi.list,
    staleTime: 5 * 60 * 1000,
  });
}

export function useCreateIndexer() {
  const queryClient = useQueryClient();

  return useMutation({
    mutationFn: (request: IndexerRequest) => indexersApi.create(request),
    onSuccess: () => {
      queryClient.invalidateQueries({ queryKey: queryKeys.indexers.list() });
    },
  });
}

export function useUpdateIndexer() {
  const queryClient = useQueryClient();

  return useMutation({
    mutationFn: ({ id, request }: { id: number; request: IndexerRequest }) =>
      indexersApi.update(id, request),
    onSuccess: () => {
      queryClient.invalidateQueries({ queryKey: queryKeys.indexers.list() });
    },
  });
}

export function useDeleteIndexer() {
  const queryClient = useQueryClient();

  return useMutation({
    mutationFn: (id: number) => indexersApi.delete(id),
    onSuccess: () => {
      queryClient.invalidateQueries({ queryKey: queryKeys.indexers.list() });
    },
  });
}

export function useQualityProfiles(type?: 'movie' | 'series') {
  return useQuery({
    queryKey: queryKeys.qualityProfiles.list(type),
    queryFn: () => qualityProfilesApi.listProfiles(type),
    staleTime: 10 * 60 * 1000,
    gcTime: 30 * 60 * 1000,
  });
}

export function useMovieQualityProfiles() {
  return useQualityProfiles('movie');
}

export function useSeriesQualityProfiles() {
  return useQualityProfiles('series');
}

export function useQualityProfile(id: number) {
  return useQuery({
    queryKey: queryKeys.qualityProfiles.detail(id),
    queryFn: () => qualityProfilesApi.getProfile(id),
    staleTime: 10 * 60 * 1000,
    gcTime: 30 * 60 * 1000,
    enabled: !!id,
  });
}

export function useQualityDefinitions() {
  return useQuery({
    queryKey: queryKeys.qualityDefinitions.list(),
    queryFn: qualityDefinitionsApi.listDefinitions,
    staleTime: 10 * 60 * 1000,
    gcTime: 30 * 60 * 1000,
  });
}

export function useCreateQualityProfile() {
  const queryClient = useQueryClient();

  return useMutation({
    mutationFn: (request: CreateQualityProfileRequest) =>
      qualityProfilesApi.createProfile(request),
    onSuccess: () => {
      queryClient.invalidateQueries({ queryKey: queryKeys.qualityProfiles.lists() });
    },
  });
}

export function useUpdateQualityProfile() {
  const queryClient = useQueryClient();

  return useMutation({
    mutationFn: ({ id, request }: { id: number; request: UpdateQualityProfileRequest }) =>
      qualityProfilesApi.updateProfile(id, request),
    onSuccess: (_, variables) => {
      queryClient.invalidateQueries({ queryKey: queryKeys.qualityProfiles.lists() });
      queryClient.invalidateQueries({ queryKey: queryKeys.qualityProfiles.detail(variables.id) });
    },
  });
}

export function useDeleteQualityProfile() {
  const queryClient = useQueryClient();

  return useMutation({
    mutationFn: (id: number) => qualityProfilesApi.deleteProfile(id),
    onSuccess: () => {
      queryClient.invalidateQueries({ queryKey: queryKeys.qualityProfiles.lists() });
    },
  });
}

export function useCreateQualityDefinition() {
  const queryClient = useQueryClient();

  return useMutation({
    mutationFn: (request: CreateQualityDefinitionRequest) =>
      qualityDefinitionsApi.createDefinition(request),
    onSuccess: () => {
      queryClient.invalidateQueries({ queryKey: queryKeys.qualityDefinitions.list() });
      queryClient.invalidateQueries({ queryKey: queryKeys.qualityProfiles.lists() });
    },
  });
}

export function useUpdateQualityDefinition() {
  const queryClient = useQueryClient();

  return useMutation({
    mutationFn: ({ id, request }: { id: number; request: UpdateQualityDefinitionRequest }) =>
      qualityDefinitionsApi.updateDefinition(id, request),
    onSuccess: () => {
      queryClient.invalidateQueries({ queryKey: queryKeys.qualityDefinitions.list() });
      queryClient.invalidateQueries({ queryKey: queryKeys.qualityProfiles.lists() });
    },
  });
}

export function useDeleteQualityDefinition() {
  const queryClient = useQueryClient();

  return useMutation({
    mutationFn: (id: number) => qualityDefinitionsApi.deleteDefinition(id),
    onSuccess: () => {
      queryClient.invalidateQueries({ queryKey: queryKeys.qualityDefinitions.list() });
      queryClient.invalidateQueries({ queryKey: queryKeys.qualityProfiles.lists() });
    },
  });
}

/**
 * Mutation hook to add a movie to the library
 */
export function useAddMovie() {
  const queryClient = useQueryClient();

  return useMutation({
    mutationFn: (request: AddMovieRequest) => moviesApi.addMovie(request),
    onSuccess: (data) => {
      queryClient.invalidateQueries({ queryKey: queryKeys.movies.library() });
      queryClient.invalidateQueries({ queryKey: queryKeys.movies.detail(data.tmdbID) });
    },
  });
}

/**
 * Mutation hook to add a TV series to the library
 */
export function useAddSeries() {
  const queryClient = useQueryClient();

  return useMutation({
    mutationFn: (request: AddSeriesRequest) => tvApi.addSeries(request),
    onSuccess: (data) => {
      queryClient.invalidateQueries({ queryKey: queryKeys.tv.library() });
      queryClient.invalidateQueries({ queryKey: queryKeys.tv.detail(data.tmdbID) });
    },
  });
}
<|MERGE_RESOLUTION|>--- conflicted
+++ resolved
@@ -19,14 +19,11 @@
   type IndexerRequest,
   type AddMovieRequest,
   type AddSeriesRequest,
-<<<<<<< HEAD
   type CreateQualityProfileRequest,
   type UpdateQualityProfileRequest,
   type CreateQualityDefinitionRequest,
   type UpdateQualityDefinitionRequest,
-=======
   type PaginationParams,
->>>>>>> 69674101
 } from './api';
 
 /**
