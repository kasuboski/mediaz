import { useState, useEffect } from "react";
import {
  Dialog,
  DialogContent,
  DialogDescription,
  DialogFooter,
  DialogHeader,
  DialogTitle,
} from "@/components/ui/dialog";
import {
  Select,
  SelectContent,
  SelectItem,
  SelectTrigger,
  SelectValue,
} from "@/components/ui/select";
import { Button } from "@/components/ui/button";
import { LoadingSpinner } from "@/components/ui/LoadingSpinner";
import { useToast } from "@/hooks/use-toast";
import { useMovieQualityProfiles, useSeriesQualityProfiles, useAddMovie, useAddSeries } from "@/lib/queries";
import { ApiError } from "@/lib/api";

interface RequestModalProps {
  isOpen: boolean;
  onClose: () => void;
  mediaType: "movie" | "tv";
  mediaTitle: string;
  tmdbID: number;
}

export function RequestModal({
  isOpen,
  onClose,
  mediaType,
  mediaTitle,
  tmdbID
}: RequestModalProps) {
  const [selectedProfileId, setSelectedProfileId] = useState<string>("");
  const { toast } = useToast();

  const { data: qualityProfiles = [], isLoading: isLoadingProfiles } =
    mediaType === 'movie'
      ? useMovieQualityProfiles()
      : useSeriesQualityProfiles();

  // Mutations for adding media
  const addMovie = useAddMovie();
  const addSeries = useAddSeries();

  // Determine which mutation is running
  const isSubmitting = addMovie.isPending || addSeries.isPending;

  // Reset selected profile when modal closes
  useEffect(() => {
    if (!isOpen) {
      setSelectedProfileId("");
    }
  }, [isOpen]);

  const handleSubmit = async () => {
    if (!selectedProfileId) {
      toast({
        title: "Error",
        description: "Please select a quality profile",
        variant: "destructive",
      });
      return;
    }

    const request = {
      tmdbID: tmdbID,
      qualityProfileID: parseInt(selectedProfileId),
    };

    try {
      if (mediaType === "movie") {
        await addMovie.mutateAsync(request);
      } else {
        await addSeries.mutateAsync(request);
      }

      toast({
        title: "Request Submitted",
        description: `${mediaTitle} has been requested successfully!`,
      });

      onClose();
    } catch (error) {
      // Error handling
      let errorMessage = "An unexpected error occurred";

      if (error instanceof ApiError) {
        errorMessage = error.message;
      } else if (error instanceof Error) {
        errorMessage = error.message;
      }

      toast({
        title: "Request Failed",
        description: errorMessage,
        variant: "destructive",
      });
    }
  };

  const handleClose = () => {
    onClose();
    setSelectedProfileId("");
  };

  return (
    <Dialog open={isOpen} onOpenChange={handleClose}>
      <DialogContent className="sm:max-w-md">
        <DialogHeader>
          <DialogTitle>Request {mediaType === "movie" ? "Movie" : "TV Show"}</DialogTitle>
          <DialogDescription>
            You are requesting <span className="font-medium">{mediaTitle}</span>
            {mediaType === "tv" && ". This will request the entire series."}
          </DialogDescription>
        </DialogHeader>

        <div className="py-4">
          <label htmlFor="quality-profile" className="text-sm font-medium mb-2 block">
            Quality Profile
          </label>

          {isLoadingProfiles ? (
            <div className="flex justify-center py-4">
              <LoadingSpinner />
            </div>
          ) : qualityProfiles.length === 0 ? (
            <div className="text-center py-4 text-sm text-muted-foreground">
              No quality profiles available. Please configure quality profiles first.
            </div>
          ) : (
            <Select value={selectedProfileId} onValueChange={setSelectedProfileId}>
              <SelectTrigger>
                <SelectValue placeholder="Select a quality profile">
                  {selectedProfileId && qualityProfiles.find(p => p.id.toString() === selectedProfileId)?.name}
                </SelectValue>
              </SelectTrigger>
              <SelectContent>
                {qualityProfiles.map((profile) => {
                  const qualityNames = profile.qualities.map(q => q.name).join(", ");

                  return (
                    <SelectItem
                      key={profile.id}
                      value={profile.id.toString()}
                      className="py-3"
                    >
                      <div className="flex flex-col gap-1">
                        <span className="font-semibold">{profile.name}</span>
<<<<<<< HEAD
                        <span className="text-xs opacity-70">
=======
                        <span className="text-xs opacity-70 whitespace-normal break-words">
>>>>>>> cf7632d2
                          {qualityNames || "No qualities defined"}
                        </span>
                      </div>
                    </SelectItem>
                  );
                })}
              </SelectContent>
            </Select>
          )}
        </div>

        <DialogFooter>
          <Button variant="outline" onClick={handleClose} disabled={isSubmitting}>
            Cancel
          </Button>
          <Button
            onClick={handleSubmit}
            disabled={!selectedProfileId || isSubmitting || qualityProfiles.length === 0}
            className="bg-gradient-primary hover:opacity-90"
          >
            {isSubmitting ? (
              <>
                <LoadingSpinner size="sm" className="mr-2" />
                Requesting...
              </>
            ) : (
              `Request ${mediaType === "movie" ? "Movie" : "Series"}`
            )}
          </Button>
        </DialogFooter>
      </DialogContent>
    </Dialog>
  );
}<|MERGE_RESOLUTION|>--- conflicted
+++ resolved
@@ -151,11 +151,7 @@
                     >
                       <div className="flex flex-col gap-1">
                         <span className="font-semibold">{profile.name}</span>
-<<<<<<< HEAD
-                        <span className="text-xs opacity-70">
-=======
                         <span className="text-xs opacity-70 whitespace-normal break-words">
->>>>>>> cf7632d2
                           {qualityNames || "No qualities defined"}
                         </span>
                       </div>
