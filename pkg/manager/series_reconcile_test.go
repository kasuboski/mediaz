package manager

import (
	"context"
	"errors"
	"fmt"
	"slices"
	"testing"
	"time"

	"github.com/go-jet/jet/v2/sqlite"
	"github.com/kasuboski/mediaz/config"
	"github.com/kasuboski/mediaz/pkg/download"
	downloadMock "github.com/kasuboski/mediaz/pkg/download/mocks"
	"github.com/kasuboski/mediaz/pkg/library"
	libraryMocks "github.com/kasuboski/mediaz/pkg/library/mocks"
	"github.com/kasuboski/mediaz/pkg/prowlarr"
	prowlMock "github.com/kasuboski/mediaz/pkg/prowlarr/mocks"
	"github.com/kasuboski/mediaz/pkg/storage"
	"github.com/kasuboski/mediaz/pkg/storage/mocks"
	mediaSqlite "github.com/kasuboski/mediaz/pkg/storage/sqlite"
	"github.com/kasuboski/mediaz/pkg/storage/sqlite/schema/gen/model"
	"github.com/kasuboski/mediaz/pkg/storage/sqlite/schema/gen/table"
	"github.com/kasuboski/mediaz/pkg/tmdb"
	tmdbMocks "github.com/kasuboski/mediaz/pkg/tmdb/mocks"
	"github.com/oapi-codegen/nullable"
	"github.com/stretchr/testify/assert"
	"github.com/stretchr/testify/require"
	"go.uber.org/mock/gomock"
)

func TestMediaManager_updateEpisodeState(t *testing.T) {
	t.Run("update episode state", func(t *testing.T) {
		ctx := context.Background()
		store, err := mediaSqlite.New(":memory:")
		require.NoError(t, err)

		schemas, err := storage.ReadSchemaFiles("../storage/sqlite/schema/schema.sql", "../storage/sqlite/schema/defaults.sql")
		require.NoError(t, err)
		require.NotNil(t, store)

		err = store.Init(ctx, schemas...)
		require.NoError(t, err)

		manager := MediaManager{
			storage: store,
		}

		episode := storage.Episode{
			Episode: model.Episode{
				SeasonID:          1,
				EpisodeNumber:     1,
				EpisodeMetadataID: ptr(int32(1)),
			},
		}

		episodeID, err := manager.storage.CreateEpisode(ctx, episode, storage.EpisodeStateMissing)
		require.NoError(t, err)
		assert.Equal(t, int64(1), episodeID)

		episode.ID = int32(episodeID)
		err = manager.updateEpisodeState(ctx, episode, storage.EpisodeStateDownloading, &storage.TransitionStateMetadata{
			DownloadID:             ptr("123"),
			DownloadClientID:       ptr(int32(2)),
			IsEntireSeasonDownload: ptr(true),
		})
		require.NoError(t, err)

		foundEpisode, err := store.GetEpisode(ctx, table.Episode.ID.EQ(sqlite.Int32(episode.ID)))
		require.NoError(t, err)
		require.NotNil(t, foundEpisode)

		assert.Equal(t, storage.EpisodeStateDownloading, foundEpisode.State)
		assert.Equal(t, int32(2), foundEpisode.DownloadClientID)
		assert.Equal(t, "123", foundEpisode.DownloadID)
		assert.Equal(t, int32(1), foundEpisode.SeasonID)
		assert.Equal(t, int32(1), foundEpisode.EpisodeNumber)
<<<<<<< HEAD
		// Runtime is now in EpisodeMetadata, not Episode model
=======
>>>>>>> 4c5a65e7
	})
}

func TestMediaManager_reconcileMissingEpisodes(t *testing.T) {
	t.Run("reconcile missing episodes - not all released", func(t *testing.T) {
		ctrl := gomock.NewController(t)
		defer ctrl.Finish()

		ctx := context.Background()
		store := newStore(t, ctx)

		mockDownloadClient := downloadMock.NewMockDownloadClient(ctrl)
		mockFactory := downloadMock.NewMockFactory(ctrl)
		downloadClientModel := model.DownloadClient{
			ID:             2,
			Implementation: "transmission",
			Type:           "torrent",
			Port:           8080,
			Host:           "transmission",
			Scheme:         "http",
		}

		snapshot := newReconcileSnapshot([]Indexer{{ID: 1}}, []*model.DownloadClient{&downloadClientModel})

		mockFactory.EXPECT().NewDownloadClient(downloadClientModel).Return(mockDownloadClient, nil)
		mockFactory.EXPECT().NewDownloadClient(downloadClientModel).Return(mockDownloadClient, nil)
		mockDownloadClient.EXPECT().Add(ctx, gomock.Any()).Return(download.Status{
			ID:   "123",
			Name: "test download",
		}, nil)
		mockDownloadClient.EXPECT().Add(ctx, gomock.Any()).Return(download.Status{
			ID:   "124",
			Name: "test download",
		}, nil)

		episodeMetadata := model.EpisodeMetadata{
			TmdbID: 1,
			Title:  "Test Episode",
			Number: 1,
			// time in the past
			AirDate: ptr(snapshot.time.Add(time.Hour * -2)),
			Runtime: ptr(int32(42)),
		}

		metadataID1, err := store.CreateEpisodeMetadata(ctx, episodeMetadata)
		require.NoError(t, err)

		episode1 := storage.Episode{
			Episode: model.Episode{
				SeasonID:          1,
				EpisodeNumber:     1,
				EpisodeMetadataID: ptr(int32(metadataID1)),
			},
		}

		_, err = store.CreateEpisode(ctx, episode1, storage.EpisodeStateMissing)
		require.NoError(t, err)

		episodeMetadata = model.EpisodeMetadata{
			TmdbID: 2,
			Title:  "Test Episode 2",
			Number: 2,
			// time in the past
			AirDate: ptr(snapshot.time.Add(time.Hour * -2)),
			Runtime: ptr(int32(42)),
		}

		metadataID2, err := store.CreateEpisodeMetadata(ctx, episodeMetadata)
		require.NoError(t, err)

		episode2 := storage.Episode{
			Episode: model.Episode{
				SeasonID:          1,
				EpisodeNumber:     2,
				EpisodeMetadataID: ptr(int32(metadataID2)),
			},
		}
		_, err = store.CreateEpisode(ctx, episode2, storage.EpisodeStateMissing)
		require.NoError(t, err)

		episodeMetadata = model.EpisodeMetadata{
			TmdbID: 3,
			Title:  "Test Episode 3",
			Number: 3,
			// future time
			AirDate: ptr(snapshot.time.Add(time.Hour * 2)),
			Runtime: ptr(int32(42)),
		}

		metadataID3, err := store.CreateEpisodeMetadata(ctx, episodeMetadata)
		require.NoError(t, err)

		episode3 := storage.Episode{
			Episode: model.Episode{
				SeasonID:          1,
				EpisodeNumber:     3,
				EpisodeMetadataID: ptr(int32(metadataID3)),
			},
		}

		_, err = store.CreateEpisode(ctx, episode3, storage.EpisodeStateMissing)
		require.NoError(t, err)

		releases := []*prowlarr.ReleaseResource{
			{
				ID:       ptr(int32(1)),
				Title:    nullable.NewNullableWithValue("Series.S01E01.1080p.WEB-DL.AAC2.0.x264-GROUP"),
				Size:     sizeGBToBytes(2),
				Protocol: ptr(prowlarr.DownloadProtocolTorrent),
			},
			{
				ID:       ptr(int32(2)),
				Title:    nullable.NewNullableWithValue("Series.S01E02.1080p.WEB-DL.AAC2.0.x264-GROUP"),
				Size:     sizeGBToBytes(2),
				Protocol: ptr(prowlarr.DownloadProtocolTorrent),
			},
		}

		qualityProfile := storage.QualityProfile{
			Name: "Default",
			Qualities: []storage.QualityDefinition{
				{
					Name:          "HD",
					MinSize:       0,
					MaxSize:       2000,
					PreferredSize: 1000,
					MediaType:     "tv",
				},
			},
		}

		episodes, err := store.ListEpisodes(ctx)
		require.NoError(t, err)
		require.Len(t, episodes, 3)

		m := New(nil, nil, nil, store, mockFactory, config.Manager{})

		err = m.reconcileMissingEpisodes(ctx, "Series", 1, 1, episodes, snapshot, qualityProfile, releases)
		require.NoError(t, err)

		episodes, err = store.ListEpisodes(ctx)
		require.NoError(t, err)
		require.Len(t, episodes, 3)

		slices.SortFunc(episodes, func(a, b *storage.Episode) int {
			if a.ID < b.ID {
				return -1
			}
			if a.ID > b.ID {
				return 1
			}
			return 0
		})

		assert.Equal(t, storage.EpisodeStateDownloading, episodes[0].State)
		assert.Equal(t, "123", episodes[0].DownloadID)
		assert.Equal(t, int32(2), episodes[0].DownloadClientID)

		assert.Equal(t, storage.EpisodeStateDownloading, episodes[1].State)
		assert.Equal(t, "124", episodes[1].DownloadID)
		assert.Equal(t, int32(2), episodes[1].DownloadClientID)

		assert.Equal(t, storage.EpisodeStateMissing, episodes[2].State)
		assert.Equal(t, "", episodes[2].DownloadID)
		assert.Equal(t, int32(0), episodes[2].DownloadClientID)
	})

	t.Run("reconcile missing episodes - all released", func(t *testing.T) {
		ctrl := gomock.NewController(t)
		defer ctrl.Finish()

		ctx := context.Background()
		store := newStore(t, ctx)

		mockDownloadClient := downloadMock.NewMockDownloadClient(ctrl)
		mockFactory := downloadMock.NewMockFactory(ctrl)
		downloadClientModel := model.DownloadClient{
			ID:             2,
			Implementation: "transmission",
			Type:           "torrent",
			Port:           8080,
			Host:           "transmission",
			Scheme:         "http",
		}

		snapshot := newReconcileSnapshot([]Indexer{{ID: 1}}, []*model.DownloadClient{&downloadClientModel})

		mockFactory.EXPECT().NewDownloadClient(downloadClientModel).Return(mockDownloadClient, nil)
		mockFactory.EXPECT().NewDownloadClient(downloadClientModel).Return(mockDownloadClient, nil)
		mockDownloadClient.EXPECT().Add(ctx, gomock.Any()).Return(download.Status{
			ID:   "123",
			Name: "test download",
		}, nil)
		mockDownloadClient.EXPECT().Add(ctx, gomock.Any()).Return(download.Status{
			ID:   "124",
			Name: "test download",
		}, nil)

		seasonID, err := store.CreateSeason(ctx, storage.Season{
			Season: model.Season{
				SeriesID:         1,
				SeasonMetadataID: ptr(int32(1)),
				Monitored:        1,
			},
		}, storage.SeasonStateMissing)
		require.NoError(t, err)

		episodeMetadata := model.EpisodeMetadata{
			TmdbID: 1,
			Title:  "Test Episode",
			Number: 1,
			// time in the past
			AirDate: ptr(snapshot.time.Add(time.Hour * -2)),
			Runtime: ptr(int32(42)),
		}

		metadataID1, err := store.CreateEpisodeMetadata(ctx, episodeMetadata)
		require.NoError(t, err)

		episode1 := storage.Episode{
			Episode: model.Episode{
				SeasonID:          int32(seasonID),
				EpisodeNumber:     1,
				EpisodeMetadataID: ptr(int32(metadataID1)),
			},
		}

		_, err = store.CreateEpisode(ctx, episode1, storage.EpisodeStateMissing)
		require.NoError(t, err)

		episodeMetadata = model.EpisodeMetadata{
			TmdbID: 2,
			Title:  "Test Episode 2",
			Number: 2,
			// time in the past
			AirDate: ptr(snapshot.time.Add(time.Hour * -2)),
			Runtime: ptr(int32(42)),
		}

		metadataID2, err := store.CreateEpisodeMetadata(ctx, episodeMetadata)
		require.NoError(t, err)

		episode2 := storage.Episode{
			Episode: model.Episode{
				SeasonID:          int32(seasonID),
				EpisodeNumber:     2,
				EpisodeMetadataID: ptr(int32(metadataID2)),
			},
		}
		_, err = store.CreateEpisode(ctx, episode2, storage.EpisodeStateMissing)
		require.NoError(t, err)

		releases := []*prowlarr.ReleaseResource{
			{
				ID:       ptr(int32(1)),
				Title:    nullable.NewNullableWithValue("Series.S01E01.1080p.WEB-DL.AAC2.0.x264-GROUP"),
				Size:     sizeGBToBytes(2),
				Protocol: ptr(prowlarr.DownloadProtocolTorrent),
			},
			{
				ID:       ptr(int32(2)),
				Title:    nullable.NewNullableWithValue("Series.S01E02.1080p.WEB-DL.AAC2.0.x264-GROUP"),
				Size:     sizeGBToBytes(2),
				Protocol: ptr(prowlarr.DownloadProtocolTorrent),
			},
		}

		qualityProfile := storage.QualityProfile{
			Name: "Default",
			Qualities: []storage.QualityDefinition{
				{
					Name:          "HD",
					MinSize:       0,
					MaxSize:       2000,
					PreferredSize: 1000,
					MediaType:     "tv",
				},
			},
		}

		episodes, err := store.ListEpisodes(ctx)
		require.NoError(t, err)
		require.Len(t, episodes, 2)

		m := New(nil, nil, nil, store, mockFactory, config.Manager{})

		err = m.reconcileMissingEpisodes(ctx, "Series", int32(seasonID), 1, episodes, snapshot, qualityProfile, releases)
		require.NoError(t, err)

		episodes, err = store.ListEpisodes(ctx)
		require.NoError(t, err)
		require.Len(t, episodes, 2)

		slices.SortFunc(episodes, func(a, b *storage.Episode) int {
			if a.ID < b.ID {
				return -1
			}
			if a.ID > b.ID {
				return 1
			}
			return 0
		})

		assert.Equal(t, storage.EpisodeStateDownloading, episodes[0].State)
		assert.Equal(t, "123", episodes[0].DownloadID)
		assert.Equal(t, int32(2), episodes[0].DownloadClientID)

		assert.Equal(t, storage.EpisodeStateDownloading, episodes[1].State)
		assert.Equal(t, "124", episodes[1].DownloadID)
		assert.Equal(t, int32(2), episodes[1].DownloadClientID)

		seasons, err := store.ListSeasons(ctx)
		require.NoError(t, err)
		require.Len(t, seasons, 1)
		assert.Equal(t, storage.SeasonStateDownloading, seasons[0].State)
	})

	t.Run("nil episode", func(t *testing.T) {
		m := New(nil, nil, nil, nil, nil, config.Manager{})
		err := m.reconcileMissingEpisodes(context.Background(), "Series", 1, 1, []*storage.Episode{nil}, nil, storage.QualityProfile{}, nil)
		require.NoError(t, err)
	})

	t.Run("nil snapshot", func(t *testing.T) {
		m := New(nil, nil, nil, nil, nil, config.Manager{})
		episode := &storage.Episode{}
		err := m.reconcileMissingEpisodes(context.Background(), "Series", 1, 1, []*storage.Episode{episode}, nil, storage.QualityProfile{}, nil)
		require.NoError(t, err)
	})

	t.Run("nil runtime", func(t *testing.T) {
		ctx := context.Background()
		store := newStore(t, ctx)

		episodeMetadata := model.EpisodeMetadata{
			ID:      1,
			Title:   "Test Episode",
			Number:  1,
			Runtime: nil,
		}

		_, err := store.CreateEpisodeMetadata(ctx, episodeMetadata)
		require.NoError(t, err)

		episode := storage.Episode{
			Episode: model.Episode{
				EpisodeMetadataID: ptr(int32(1)),
			},
		}

		m := New(nil, nil, nil, store, nil, config.Manager{})
		err = m.reconcileMissingEpisodes(ctx, "Series", 1, 1, []*storage.Episode{&episode}, &ReconcileSnapshot{}, storage.QualityProfile{}, nil)
		require.NoError(t, err)
	})

	t.Run("no matching releases", func(t *testing.T) {
		ctx := context.Background()
		store := newStore(t, ctx)

		episodeMetadata := model.EpisodeMetadata{
			ID:     1,
			Title:  "Test Episode",
			Number: 1,
		}

		_, err := store.CreateEpisodeMetadata(ctx, episodeMetadata)
		require.NoError(t, err)

		episode := storage.Episode{
			Episode: model.Episode{
				EpisodeMetadataID: ptr(int32(1)),
			},
		}

		m := New(nil, nil, nil, store, nil, config.Manager{})
		err = m.reconcileMissingEpisodes(ctx, "Series", 1, 1, []*storage.Episode{&episode}, &ReconcileSnapshot{}, storage.QualityProfile{}, nil)
		require.NoError(t, err)
	})
}
func TestMediaManager_reconcileMissingSeason(t *testing.T) {
	t.Run("nil season", func(t *testing.T) {
		m := New(nil, nil, nil, nil, nil, config.Manager{})
		err := m.reconcileMissingSeason(context.Background(), "Series", nil, nil, storage.QualityProfile{}, nil)
		require.Error(t, err)
		assert.Equal(t, "season is nil", err.Error())
	})

	t.Run("missing season metadata", func(t *testing.T) {
		ctx := context.Background()
		store := newStore(t, ctx)

		season := &storage.Season{
			Season: model.Season{
				ID:               1,
				SeriesID:         1,
				SeasonMetadataID: ptr(int32(999)), // Non-existent metadata ID
			},
		}

		m := New(nil, nil, nil, store, nil, config.Manager{})
		err := m.reconcileMissingSeason(ctx, "Series", season, nil, storage.QualityProfile{}, nil)
		require.Error(t, err)
		assert.Contains(t, err.Error(), "not found in storage")
	})

	t.Run("no episodes", func(t *testing.T) {
		ctx := context.Background()
		store := newStore(t, ctx)

		seasonMetadata := model.SeasonMetadata{
			ID:     1,
			Title:  "Test Season",
			Number: 1,
		}
		_, err := store.CreateSeasonMetadata(ctx, seasonMetadata)
		require.NoError(t, err)

		season := &storage.Season{
			Season: model.Season{
				ID:               1,
				SeriesID:         1,
				SeasonMetadataID: ptr(int32(1)),
			},
		}

		m := New(nil, nil, nil, store, nil, config.Manager{})
		err = m.reconcileMissingSeason(ctx, "Series", season, nil, storage.QualityProfile{}, nil)
		require.NoError(t, err)
	})

	t.Run("successful season pack reconciliation", func(t *testing.T) {
		ctrl := gomock.NewController(t)
		defer ctrl.Finish()

		ctx := context.Background()
		store := newStore(t, ctx)

		mockDownloadClient := downloadMock.NewMockDownloadClient(ctrl)
		mockFactory := downloadMock.NewMockFactory(ctrl)

		downloadClientModel := model.DownloadClient{
			ID:             2,
			Implementation: "transmission",
			Type:           "torrent",
			Port:           8080,
			Host:           "transmission",
			Scheme:         "http",
		}

		mockFactory.EXPECT().NewDownloadClient(downloadClientModel).Return(mockDownloadClient, nil)
		mockDownloadClient.EXPECT().Add(ctx, gomock.Any()).Return(download.Status{
			ID:   "123",
			Name: "test download",
		}, nil)

		seriesMetadataID, err := store.CreateSeriesMetadata(ctx, model.SeriesMetadata{
			TmdbID:       1,
			Title:        "Series",
			EpisodeCount: 10,
		})
		require.NoError(t, err)

		seriesID, err := store.CreateSeries(ctx, storage.Series{
			Series: model.Series{
				ID:               1,
				SeriesMetadataID: ptr(int32(seriesMetadataID)),
			},
		}, storage.SeriesStateMissing)
		require.NoError(t, err)

		_, err = store.GetSeries(ctx, table.Series.ID.EQ(sqlite.Int64(seriesID)))
		require.NoError(t, err)

		seasonID, err := store.CreateSeason(ctx, storage.Season{
			Season: model.Season{
				SeriesID:         1,
				SeasonMetadataID: ptr(int32(1)),
			},
		}, storage.SeasonStateMissing)
		require.NoError(t, err)

		season, err := store.GetSeason(ctx, table.Season.ID.EQ(sqlite.Int64(seasonID)))
		require.NoError(t, err)
		assert.Equal(t, int32(1), season.SeriesID)
		assert.Equal(t, ptr(int32(1)), season.SeasonMetadataID)

		seasonMetadataID, err := store.CreateSeasonMetadata(ctx, model.SeasonMetadata{
			SeriesID: int32(seriesID),
			Title:    "Season 1",
			Number:   1,
		})
		require.NoError(t, err)

		_, err = store.GetSeasonMetadata(ctx, table.SeasonMetadata.ID.EQ(sqlite.Int64(seasonMetadataID)))
		require.NoError(t, err)

		episodeMetadataID1, err := store.CreateEpisodeMetadata(ctx, model.EpisodeMetadata{
			TmdbID:   1,
			Title:    "Hello",
			Number:   1,
			SeasonID: int32(seasonID),
			AirDate:  ptr(time.Now().Add(time.Hour * -2)),
			Runtime:  ptr(int32(42)),
		})
		require.NoError(t, err)

		_, err = store.CreateEpisode(ctx, storage.Episode{
			Episode: model.Episode{
				SeasonID:          int32(seasonID),
				EpisodeNumber:     1,
				EpisodeMetadataID: ptr(int32(episodeMetadataID1)),
			},
		}, storage.EpisodeStateMissing)
		require.NoError(t, err)

		episodeMetadataID2, err := store.CreateEpisodeMetadata(ctx, model.EpisodeMetadata{
			TmdbID:   2,
			Title:    "There",
			Number:   2,
			SeasonID: int32(seasonID),
			AirDate:  ptr(time.Now().Add(time.Hour * -2)),
			Runtime:  ptr(int32(42)),
		})
		require.NoError(t, err)

		_, err = store.CreateEpisode(ctx, storage.Episode{
			Episode: model.Episode{
				SeasonID:          int32(seasonID),
				EpisodeNumber:     2,
				EpisodeMetadataID: ptr(int32(episodeMetadataID2)),
			},
		}, storage.EpisodeStateMissing)
		require.NoError(t, err)

		releases := []*prowlarr.ReleaseResource{
			{
				ID:       ptr(int32(1)),
				Title:    nullable.NewNullableWithValue("series.S01.1080p.WEB-DL.HEVC.x265"),
				Size:     sizeGBToBytes(2),
				Protocol: ptr(prowlarr.DownloadProtocolTorrent),
			},
		}

		qualityProfile := storage.QualityProfile{
			Name: "Default",
			Qualities: []storage.QualityDefinition{
				{
					Name:          "HD",
					MinSize:       15,
					MaxSize:       1000,
					PreferredSize: 995,
					MediaType:     "tv",
				},
			},
		}

		snapshot := newReconcileSnapshot([]Indexer{{ID: 1}}, []*model.DownloadClient{&downloadClientModel})

		m := New(nil, nil, nil, store, mockFactory, config.Manager{})

		err = m.reconcileMissingSeason(ctx, "Series", season, snapshot, qualityProfile, releases)
		require.NoError(t, err)

		episodes, err := store.ListEpisodes(ctx)
		require.NoError(t, err)
		require.Len(t, episodes, 2)

		assert.Equal(t, storage.EpisodeStateDownloading, episodes[0].State)
		assert.Equal(t, "123", episodes[0].DownloadID)
		assert.Equal(t, int32(2), episodes[0].DownloadClientID)

		assert.Equal(t, storage.EpisodeStateDownloading, episodes[1].State)
		assert.Equal(t, "123", episodes[1].DownloadID)
		assert.Equal(t, int32(2), episodes[1].DownloadClientID)
	})

	t.Run("successful individual episode reconciliation", func(t *testing.T) {
		ctrl := gomock.NewController(t)
		defer ctrl.Finish()

		ctx := context.Background()
		store := newStore(t, ctx)

		mockDownloadClient := downloadMock.NewMockDownloadClient(ctrl)
		mockFactory := downloadMock.NewMockFactory(ctrl)

		downloadClientModel := model.DownloadClient{
			ID:             2,
			Implementation: "transmission",
			Type:           "torrent",
			Port:           8080,
			Host:           "transmission",
			Scheme:         "http",
		}

		snapshot := newReconcileSnapshot([]Indexer{{ID: 1}}, []*model.DownloadClient{&downloadClientModel})

		mockFactory.EXPECT().NewDownloadClient(downloadClientModel).Return(mockDownloadClient, nil)
		mockFactory.EXPECT().NewDownloadClient(downloadClientModel).Return(mockDownloadClient, nil)
		mockDownloadClient.EXPECT().Add(ctx, gomock.Any()).Return(download.Status{
			ID:   "123",
			Name: "test download",
		}, nil)
		mockDownloadClient.EXPECT().Add(ctx, gomock.Any()).Return(download.Status{
			ID:   "124",
			Name: "test download 2",
		}, nil)

		seriesMetadataID, err := store.CreateSeriesMetadata(ctx, model.SeriesMetadata{
			TmdbID:       1,
			Title:        "Series",
			EpisodeCount: 10,
		})
		require.NoError(t, err)

		seriesID, err := store.CreateSeries(ctx, storage.Series{
			Series: model.Series{
				ID:               1,
				SeriesMetadataID: ptr(int32(seriesMetadataID)),
			},
		}, storage.SeriesStateMissing)
		require.NoError(t, err)

		_, err = store.GetSeries(ctx, table.Series.ID.EQ(sqlite.Int64(seriesID)))
		require.NoError(t, err)

		seasonID, err := store.CreateSeason(ctx, storage.Season{
			Season: model.Season{
				SeriesID:         1,
				SeasonMetadataID: ptr(int32(1)),
			},
		}, storage.SeasonStateMissing)
		require.NoError(t, err)

		season, err := store.GetSeason(ctx, table.Season.ID.EQ(sqlite.Int64(seasonID)))
		require.NoError(t, err)
		assert.Equal(t, int32(1), season.SeriesID)
		assert.Equal(t, ptr(int32(1)), season.SeasonMetadataID)

		seasonMetadataID, err := store.CreateSeasonMetadata(ctx, model.SeasonMetadata{
			SeriesID: int32(seriesID),
			Title:    "Season 1",
			Number:   1,
		})
		require.NoError(t, err)

		_, err = store.GetSeasonMetadata(ctx, table.SeasonMetadata.ID.EQ(sqlite.Int64(seasonMetadataID)))
		require.NoError(t, err)

		episodeMetadataID1, err := store.CreateEpisodeMetadata(ctx, model.EpisodeMetadata{
			TmdbID:   1,
			Title:    "Test",
			Number:   1,
			SeasonID: int32(seasonID),
			AirDate:  ptr(snapshot.time.Add(time.Hour * -2)),
			Runtime:  ptr(int32(42)),
		})
		require.NoError(t, err)

		_, err = store.CreateEpisode(ctx, storage.Episode{
			Episode: model.Episode{
				SeasonID:          int32(seasonID),
				EpisodeNumber:     1,
				EpisodeMetadataID: ptr(int32(episodeMetadataID1)),
			},
		}, storage.EpisodeStateMissing)
		require.NoError(t, err)

		episodeMetadataID2, err := store.CreateEpisodeMetadata(ctx, model.EpisodeMetadata{
			TmdbID:   2,
			Title:    "Testing",
			Number:   2,
			SeasonID: int32(seasonID),
			AirDate:  ptr(snapshot.time.Add(time.Hour * -2)),
			Runtime:  ptr(int32(42)),
		})
		require.NoError(t, err)

		_, err = store.CreateEpisode(ctx, storage.Episode{
			Episode: model.Episode{
				SeasonID:          int32(seasonID),
				EpisodeNumber:     2,
				EpisodeMetadataID: ptr(int32(episodeMetadataID2)),
			},
		}, storage.EpisodeStateMissing)
		require.NoError(t, err)

		releases := []*prowlarr.ReleaseResource{
			{
				ID:       ptr(int32(1)),
				Title:    nullable.NewNullableWithValue("Series.S01E01.1080p.WEB-DL.AAC2.0.x264-GROUP"),
				Size:     sizeGBToBytes(2),
				Protocol: ptr(prowlarr.DownloadProtocolTorrent),
			},
			{
				ID:       ptr(int32(2)),
				Title:    nullable.NewNullableWithValue("Series.S01E02.1080p.WEB-DL.AAC2.0.x264-GROUP"),
				Size:     sizeGBToBytes(2),
				Protocol: ptr(prowlarr.DownloadProtocolTorrent),
			},
		}

		qualityProfile := storage.QualityProfile{
			Name: "Default",
			Qualities: []storage.QualityDefinition{
				{
					Name:          "HD",
					MinSize:       15,
					MaxSize:       1000,
					PreferredSize: 995,
					MediaType:     "tv",
				},
			},
		}

		m := New(nil, nil, nil, store, mockFactory, config.Manager{})

		err = m.reconcileMissingSeason(ctx, "Series", season, snapshot, qualityProfile, releases)
		require.NoError(t, err)

		episodes, err := store.ListEpisodes(ctx)
		require.NoError(t, err)
		require.Len(t, episodes, 2)

		assert.Equal(t, storage.EpisodeStateDownloading, episodes[0].State)
		assert.Equal(t, "123", episodes[0].DownloadID)
		assert.Equal(t, int32(2), episodes[0].DownloadClientID)

		assert.Equal(t, storage.EpisodeStateDownloading, episodes[1].State)
		assert.Equal(t, "124", episodes[1].DownloadID)
		assert.Equal(t, int32(2), episodes[1].DownloadClientID)
	})
}
func Test_getSeasonRuntime(t *testing.T) {
	tests := []struct {
		name                string
		episodeMetadata     []*model.EpisodeMetadata
		totalSeasonEpisodes int
		want                int32
	}{
		{
			name: "all episodes have runtime",
			episodeMetadata: []*model.EpisodeMetadata{
				{Runtime: ptr(int32(30))},
				{Runtime: ptr(int32(30))},
				{Runtime: ptr(int32(30))},
			},
			totalSeasonEpisodes: 3,
			want:                90,
		},
		{
			name: "some episodes missing runtime",
			episodeMetadata: []*model.EpisodeMetadata{
				{Runtime: ptr(int32(30))},
				{Runtime: nil},
				{Runtime: ptr(int32(30))},
			},
			totalSeasonEpisodes: 3,
			want:                90, // Average of 30 mins applied to missing episode
		},
		{
			name: "all episodes missing runtime",
			episodeMetadata: []*model.EpisodeMetadata{
				{Runtime: nil},
				{Runtime: nil},
				{Runtime: nil},
			},
			totalSeasonEpisodes: 3,
			want:                0,
		},
		{
			name:                "empty episode list",
			episodeMetadata:     []*model.EpisodeMetadata{},
			totalSeasonEpisodes: 0,
			want:                0,
		},
		{
			name: "more total episodes than provided",
			episodeMetadata: []*model.EpisodeMetadata{
				{Runtime: ptr(int32(30))},
				{Runtime: ptr(int32(30))},
			},
			totalSeasonEpisodes: 4,
			want:                120, // (30+30) + (30*2) for missing episodes
		},
	}

	for _, tt := range tests {
		t.Run(tt.name, func(t *testing.T) {
			got := getSeasonRuntime(tt.episodeMetadata, tt.totalSeasonEpisodes)
			assert.Equal(t, tt.want, got)
		})
	}
}
func TestMediaManager_ReconcileMissingSeries(t *testing.T) {
	t.Run("nil snapshot", func(t *testing.T) {
		m := New(nil, nil, nil, nil, nil, config.Manager{})
		err := m.ReconcileMissingSeries(context.Background(), nil)
		require.NoError(t, err)
	})

	t.Run("no missing series", func(t *testing.T) {
		ctrl := gomock.NewController(t)
		defer ctrl.Finish()

		ctx := context.Background()
		store := mocks.NewMockStorage(ctrl)

		where := table.SeriesTransition.ToState.EQ(sqlite.String(string(storage.SeriesStateMissing))).
			AND(table.SeriesTransition.MostRecent.EQ(sqlite.Bool(true))).
			AND(table.Series.Monitored.EQ(sqlite.Int(1)))

		store.EXPECT().ListSeries(ctx, where).Return(nil, storage.ErrNotFound)

		m := New(nil, nil, nil, store, nil, config.Manager{})
		err := m.ReconcileMissingSeries(ctx, &ReconcileSnapshot{})
		require.NoError(t, err)
	})

	t.Run("error listing series", func(t *testing.T) {
		ctrl := gomock.NewController(t)
		defer ctrl.Finish()

		ctx := context.Background()
		store := mocks.NewMockStorage(ctrl)

		where := table.SeriesTransition.ToState.EQ(sqlite.String(string(storage.SeriesStateMissing))).
			AND(table.SeriesTransition.MostRecent.EQ(sqlite.Bool(true))).
			AND(table.Series.Monitored.EQ(sqlite.Int(1)))

		expectedErr := errors.New("database error")
		store.EXPECT().ListSeries(ctx, where).Return(nil, expectedErr)

		m := New(nil, nil, nil, store, nil, config.Manager{})
		err := m.ReconcileMissingSeries(ctx, &ReconcileSnapshot{})
		require.Error(t, err)
		assert.Contains(t, err.Error(), "couldn't list missing series")
	})

	t.Run("successful reconciliation", func(t *testing.T) {
		ctrl := gomock.NewController(t)
		defer ctrl.Finish()

		ctx := context.Background()
		store := newStore(t, ctx)

		mockDownloadClient := downloadMock.NewMockDownloadClient(ctrl)
		mockFactory := downloadMock.NewMockFactory(ctrl)

		downloadClientModel := model.DownloadClient{
			ID:             2,
			Implementation: "transmission",
			Type:           "torrent",
			Port:           8080,
			Host:           "transmission",
			Scheme:         "http",
		}

		snapshot := newReconcileSnapshot([]Indexer{{ID: 1}}, []*model.DownloadClient{&downloadClientModel})

		mockFactory.EXPECT().NewDownloadClient(downloadClientModel).Return(mockDownloadClient, nil)
		mockFactory.EXPECT().NewDownloadClient(downloadClientModel).Return(mockDownloadClient, nil)
		mockDownloadClient.EXPECT().Add(ctx, gomock.Any()).Return(download.Status{
			ID:   "123",
			Name: "test download",
		}, nil)
		mockDownloadClient.EXPECT().Add(ctx, gomock.Any()).Return(download.Status{
			ID:   "124",
			Name: "test download",
		}, nil)

		seriesMetadataID, err := store.CreateSeriesMetadata(ctx, model.SeriesMetadata{
			TmdbID:       1,
			Title:        "Series",
			EpisodeCount: 10,
		})
		require.NoError(t, err)

		seriesID, err := store.CreateSeries(ctx, storage.Series{
			Series: model.Series{
				ID:               1,
				SeriesMetadataID: ptr(int32(seriesMetadataID)),
				Monitored:        1,
				QualityProfileID: 4,
			},
		}, storage.SeriesStateMissing)
		require.NoError(t, err)

		_, err = store.GetSeries(ctx, table.Series.ID.EQ(sqlite.Int64(seriesID)))
		require.NoError(t, err)

		seasonID, err := store.CreateSeason(ctx, storage.Season{
			Season: model.Season{
				SeriesID:         1,
				SeasonMetadataID: ptr(int32(1)),
				Monitored:        1,
			},
		}, storage.SeasonStateMissing)
		require.NoError(t, err)

		season, err := store.GetSeason(ctx, table.Season.ID.EQ(sqlite.Int64(seasonID)))
		require.NoError(t, err)
		assert.Equal(t, int32(1), season.SeriesID)
		assert.Equal(t, ptr(int32(1)), season.SeasonMetadataID)

		_, err = store.CreateSeasonMetadata(ctx, model.SeasonMetadata{
			SeriesID: int32(seriesID),
			Title:    "Season 1",
			Number:   1,
		})
		require.NoError(t, err)

		episodeMetadataID1, err := store.CreateEpisodeMetadata(ctx, model.EpisodeMetadata{
			TmdbID:   1,
			Title:    "Hello",
			Number:   1,
			SeasonID: int32(seasonID),
			AirDate:  ptr(snapshot.time.Add(time.Hour * -2)),
			Runtime:  ptr(int32(42)),
		})
		require.NoError(t, err)

		_, err = store.CreateEpisode(ctx, storage.Episode{
			Episode: model.Episode{
				SeasonID:          int32(seasonID),
				EpisodeNumber:     1,
				EpisodeMetadataID: ptr(int32(episodeMetadataID1)),
				Monitored:         1,
			},
		}, storage.EpisodeStateMissing)
		require.NoError(t, err)

		episodeMetadataID2, err := store.CreateEpisodeMetadata(ctx, model.EpisodeMetadata{
			TmdbID:   2,
			Title:    "There",
			Number:   2,
			SeasonID: int32(seasonID),
			AirDate:  ptr(snapshot.time.Add(time.Hour * -2)),
			Runtime:  ptr(int32(42)),
		})
		require.NoError(t, err)

		_, err = store.CreateEpisode(ctx, storage.Episode{
			Episode: model.Episode{
				SeasonID:          int32(seasonID),
				EpisodeNumber:     2,
				EpisodeMetadataID: ptr(int32(episodeMetadataID2)),
			},
		}, storage.EpisodeStateMissing)
		require.NoError(t, err)

		releases := []*prowlarr.ReleaseResource{
			{
				ID:       ptr(int32(1)),
				Title:    nullable.NewNullableWithValue("Series.S01E01.1080p.WEB-DL.AAC2.0.x264-GROUP"),
				Size:     sizeGBToBytes(2),
				Protocol: ptr(prowlarr.DownloadProtocolTorrent),
			},
			{
				ID:       ptr(int32(2)),
				Title:    nullable.NewNullableWithValue("Series.S01E02.1080p.WEB-DL.AAC2.0.x264-GROUP"),
				Size:     sizeGBToBytes(2),
				Protocol: ptr(prowlarr.DownloadProtocolTorrent),
			},
		}

		prowlarrMock := prowlMock.NewMockClientInterface(ctrl)
		prowlarrMock.EXPECT().GetAPIV1Search(gomock.Any(), gomock.Any()).Return(searchIndexersResponse(t, releases), nil).Times(1)

		pClient, err := prowlarr.New(":", "1234")
		require.NoError(t, err)
		pClient.ClientInterface = prowlarrMock

		m := New(nil, pClient, nil, store, mockFactory, config.Manager{})

		err = m.ReconcileMissingSeries(ctx, snapshot)
		require.NoError(t, err)

		episodes, err := store.ListEpisodes(ctx)
		require.NoError(t, err)
		require.Len(t, episodes, 2)

		assert.Equal(t, storage.EpisodeStateDownloading, episodes[0].State)
		assert.Equal(t, "123", episodes[0].DownloadID)
		assert.Equal(t, int32(2), episodes[0].DownloadClientID)

		assert.Equal(t, storage.EpisodeStateDownloading, episodes[1].State)
		assert.Equal(t, "124", episodes[1].DownloadID)
		assert.Equal(t, int32(2), episodes[1].DownloadClientID)
	})
}

func TestMediaManager_ReconcileContinuingSeries(t *testing.T) {
	t.Run("nil snapshot", func(t *testing.T) {
		m := New(nil, nil, nil, nil, nil, config.Manager{})
		err := m.ReconcileContinuingSeries(context.Background(), nil)
		require.NoError(t, err)
	})

	t.Run("no continuing series", func(t *testing.T) {
		ctrl := gomock.NewController(t)
		defer ctrl.Finish()

		ctx := context.Background()
		store := mocks.NewMockStorage(ctrl)

		where := table.SeriesTransition.ToState.IN(
			sqlite.String(string(storage.SeriesStateContinuing)),
			sqlite.String(string(storage.SeriesStateDownloading)),
		).AND(table.SeriesTransition.MostRecent.EQ(sqlite.Bool(true))).
			AND(table.Series.Monitored.EQ(sqlite.Int(1)))

		store.EXPECT().ListSeries(ctx, where).Return(nil, storage.ErrNotFound)

		m := New(nil, nil, nil, store, nil, config.Manager{})
		err := m.ReconcileContinuingSeries(ctx, &ReconcileSnapshot{})
		require.NoError(t, err)
	})

	t.Run("error listing series", func(t *testing.T) {
		ctrl := gomock.NewController(t)
		defer ctrl.Finish()

		ctx := context.Background()
		store := mocks.NewMockStorage(ctrl)

		where := table.SeriesTransition.ToState.IN(
			sqlite.String(string(storage.SeriesStateContinuing)),
			sqlite.String(string(storage.SeriesStateDownloading)),
		).AND(table.SeriesTransition.MostRecent.EQ(sqlite.Bool(true))).
			AND(table.Series.Monitored.EQ(sqlite.Int(1)))

		expectedErr := errors.New("database error")
		store.EXPECT().ListSeries(ctx, where).Return(nil, expectedErr)

		m := New(nil, nil, nil, store, nil, config.Manager{})
		err := m.ReconcileContinuingSeries(ctx, &ReconcileSnapshot{})
		require.Error(t, err)
		assert.Contains(t, err.Error(), "couldn't list continuing series")
	})

	t.Run("successful reconciliation with missing episodes", func(t *testing.T) {
		ctrl := gomock.NewController(t)
		defer ctrl.Finish()

		ctx := context.Background()
		store := newStore(t, ctx)

		// Add TMDB mock for the refresh functionality
		tmdbMock := tmdbMocks.NewMockITmdb(ctrl)
		tmdbMock.EXPECT().GetSeriesDetails(ctx, 1).Return(&tmdb.SeriesDetails{
			ID:   1,
			Name: "Continuing Series",
		}, nil).AnyTimes()

		mockDownloadClient := downloadMock.NewMockDownloadClient(ctrl)
		mockFactory := downloadMock.NewMockFactory(ctrl)

		downloadClientModel := model.DownloadClient{
			ID:             1,
			Implementation: "transmission",
			Type:           "torrent",
			Port:           8080,
			Host:           "transmission",
			Scheme:         "http",
		}

		snapshot := newReconcileSnapshot([]Indexer{{ID: 1}}, []*model.DownloadClient{&downloadClientModel})

		mockFactory.EXPECT().NewDownloadClient(gomock.Any()).Return(mockDownloadClient, nil).AnyTimes()
		mockDownloadClient.EXPECT().Add(ctx, gomock.Any()).Return(download.Status{
			ID:   "download-123",
			Name: "test download continuing",
		}, nil).AnyTimes()

		seriesMetadataID, err := store.CreateSeriesMetadata(ctx, model.SeriesMetadata{
			TmdbID:       1,
			Title:        "Continuing Series",
			EpisodeCount: 10,
		})
		require.NoError(t, err)

		seriesID, err := store.CreateSeries(ctx, storage.Series{
			Series: model.Series{
				SeriesMetadataID: ptr(int32(seriesMetadataID)),
				Monitored:        1,
				QualityProfileID: 4, // Episode profile from defaults.sql
			},
		}, storage.SeriesStateMissing)
		require.NoError(t, err)

		// Transition to downloading state
		err = store.UpdateSeriesState(ctx, seriesID, storage.SeriesStateDownloading, nil)
		require.NoError(t, err)

		seasonMetadataID, err := store.CreateSeasonMetadata(ctx, model.SeasonMetadata{
			SeriesID: int32(seriesID),
			Title:    "Season 1",
			Number:   1,
		})
		require.NoError(t, err)

		seasonID, err := store.CreateSeason(ctx, storage.Season{
			Season: model.Season{
				SeriesID:         int32(seriesID),
				SeasonMetadataID: ptr(int32(seasonMetadataID)),
				Monitored:        1,
			},
		}, storage.SeasonStateMissing)
		require.NoError(t, err)

		// Transition to downloading state
		err = store.UpdateSeasonState(ctx, seasonID, storage.SeasonStateDownloading, nil)
		require.NoError(t, err)

		episodeMetadataID, err := store.CreateEpisodeMetadata(ctx, model.EpisodeMetadata{
			TmdbID:   1,
			Title:    "New Episode",
			Number:   3,
			SeasonID: int32(seasonID),
			AirDate:  ptr(snapshot.time.Add(time.Hour * -2)),
			Runtime:  ptr(int32(42)),
		})
		require.NoError(t, err)

		_, err = store.CreateEpisode(ctx, storage.Episode{
			Episode: model.Episode{
				SeasonID:          int32(seasonID),
				EpisodeNumber:     3,
				EpisodeMetadataID: ptr(int32(episodeMetadataID)),
				Monitored:         1,
			},
		}, storage.EpisodeStateMissing)
		require.NoError(t, err)

		releases := []*prowlarr.ReleaseResource{
			{
				ID:       ptr(int32(1)),
				Title:    nullable.NewNullableWithValue("Continuing.Series.S01E03.1080p.WEB-DL.AAC2.0.x264-GROUP"),
				Size:     sizeGBToBytes(2),
				Protocol: ptr(prowlarr.DownloadProtocolTorrent),
			},
		}

		prowlarrMock := prowlMock.NewMockClientInterface(ctrl)
		prowlarrMock.EXPECT().GetAPIV1Search(gomock.Any(), gomock.Any()).Return(searchIndexersResponse(t, releases), nil).AnyTimes()

		pClient, err := prowlarr.New(":", "1234")
		require.NoError(t, err)
		pClient.ClientInterface = prowlarrMock

		m := New(tmdbMock, pClient, nil, store, mockFactory, config.Manager{})

		// Just test that the function runs without error
		err = m.ReconcileContinuingSeries(ctx, snapshot)
		require.NoError(t, err)
	})

	t.Run("continuing series with no missing episodes", func(t *testing.T) {
		ctx := context.Background()
		store := newStore(t, ctx)

		snapshot := newReconcileSnapshot([]Indexer{{ID: 1}}, []*model.DownloadClient{})

		m := New(nil, nil, nil, store, nil, config.Manager{})

		err := m.ReconcileContinuingSeries(ctx, snapshot)
		require.NoError(t, err)
	})

	t.Run("discover new episodes for continuing series", func(t *testing.T) {
		ctrl := gomock.NewController(t)
		defer ctrl.Finish()

		ctx := context.Background()
		store := newStore(t, ctx)

		// Set up series and season data
		seriesMetadataID, err := store.CreateSeriesMetadata(ctx, model.SeriesMetadata{
			TmdbID:       100,
			Title:        "Weekly Series",
			EpisodeCount: 5,
		})
		require.NoError(t, err)

		seriesID, err := store.CreateSeries(ctx, storage.Series{
			Series: model.Series{
				SeriesMetadataID: ptr(int32(seriesMetadataID)),
				Monitored:        1,
				QualityProfileID: 4, // Episode profile from defaults.sql
			},
		}, storage.SeriesStateMissing)
		require.NoError(t, err)

		// Transition to downloading state
		err = store.UpdateSeriesState(ctx, seriesID, storage.SeriesStateDownloading, nil)
		require.NoError(t, err)

		// Transition to continuing state
		err = store.UpdateSeriesState(ctx, seriesID, storage.SeriesStateContinuing, nil)
		require.NoError(t, err)

		seasonMetadataID, err := store.CreateSeasonMetadata(ctx, model.SeasonMetadata{
			SeriesID: int32(seriesID), // Should reference the series metadata ID, not storage series ID
			Title:    "Season 1",
			Number:   1,
			TmdbID:   1001, // Match the TMDB ID from our mock
		})
		require.NoError(t, err)

		seasonID, err := store.CreateSeason(ctx, storage.Season{
			Season: model.Season{
				SeriesID:         int32(seriesID),
				SeasonMetadataID: ptr(int32(seasonMetadataID)),
				Monitored:        1,
			},
		}, storage.SeasonStateMissing)
		require.NoError(t, err)

		// Transition to downloading state
		err = store.UpdateSeasonState(ctx, seasonID, storage.SeasonStateDownloading, nil)
		require.NoError(t, err)

		// Transition to continuing state
		err = store.UpdateSeasonState(ctx, seasonID, storage.SeasonStateContinuing, nil)
		require.NoError(t, err)

		// Create existing episode metadata (episodes 1-2 exist, episode 3 will be discovered)
		for i := 1; i <= 2; i++ {
			// Episodes 1-2 aired in the past
			pastDate := time.Now().Add(-time.Hour * 24 * time.Duration(i))
			airDate := &pastDate

			episodeMetadataID, err := store.CreateEpisodeMetadata(ctx, model.EpisodeMetadata{
				TmdbID:   int32(1001000 + i), // Match the TMDB IDs from our mock (1001001, 1001002)
				Title:    fmt.Sprintf("Episode %d", i),
				Number:   int32(i),
				SeasonID: int32(seasonMetadataID), // This should be the season metadata ID
				AirDate:  airDate,
			})
			require.NoError(t, err)

			// Create episode records for episodes 1-2
			episodeID, err := store.CreateEpisode(ctx, storage.Episode{
				Episode: model.Episode{
					SeasonID:          int32(seasonID),
					EpisodeNumber:     int32(i),
					EpisodeMetadataID: ptr(int32(episodeMetadataID)),
					Monitored:         1,
				},
			}, storage.EpisodeStateMissing)
			require.NoError(t, err)

			// Transition episodes 1-2 to downloaded state via downloading to avoid them being searched for
			err = store.UpdateEpisodeState(ctx, episodeID, storage.EpisodeStateDownloading, nil)
			require.NoError(t, err)
			err = store.UpdateEpisodeState(ctx, episodeID, storage.EpisodeStateDownloaded, nil)
			require.NoError(t, err)
		}

		snapshot := newReconcileSnapshot([]Indexer{{ID: 1}}, []*model.DownloadClient{})

		// Set up TMDB mock for metadata refresh
		tmdbMock := tmdbMocks.NewMockITmdb(ctrl)
		tmdbMock.EXPECT().GetSeriesDetails(ctx, 100).Return(&tmdb.SeriesDetails{
			ID: 100, // Match the series TMDB ID
			Seasons: []tmdb.Season{
				{
					ID:           1001, // Set explicit TMDB ID for season
					SeasonNumber: 1,
					Episodes: []tmdb.Episode{
						{ID: 1001001, EpisodeNumber: 1},
						{ID: 1001002, EpisodeNumber: 2},
						{ID: 1001003, EpisodeNumber: 3}, // This new episode should be discovered
					},
				},
			},
		}, nil).AnyTimes()

		// Set up prowlarr mock for any searches that might happen
		prowlarrMock := prowlMock.NewMockClientInterface(ctrl)
		prowlarrMock.EXPECT().GetAPIV1Search(gomock.Any(), gomock.Any()).Return(searchIndexersResponse(t, []*prowlarr.ReleaseResource{}), nil).AnyTimes()

		pClient, err := prowlarr.New(":", "1234")
		require.NoError(t, err)
		pClient.ClientInterface = prowlarrMock

		m := New(tmdbMock, pClient, nil, store, nil, config.Manager{})

		// Before reconciliation, we should only have 2 episode records
		episodesBefore, err := store.ListEpisodes(ctx, table.Episode.SeasonID.EQ(sqlite.Int64(seasonID)))
		require.NoError(t, err)
		assert.Len(t, episodesBefore, 2, "Should have 2 existing episodes before reconciliation")

		err = m.ReconcileContinuingSeries(ctx, snapshot)
		require.NoError(t, err)

		// After reconciliation, we should have 3 episode records (episode 3 should be discovered and created)
		episodesAfter, err := store.ListEpisodes(ctx, table.Episode.SeasonID.EQ(sqlite.Int64(seasonID)))
		require.NoError(t, err)
		assert.Len(t, episodesAfter, 3, "Should have 3 episodes after reconciliation (episode 3 should be discovered)")

		// Check that episode 3 was created with correct state
		var episode3 *storage.Episode
		for _, ep := range episodesAfter {
			if ep.EpisodeNumber == 3 {
				episode3 = ep
				break
			}
		}
		require.NotNil(t, episode3, "Episode 3 should have been created")
		assert.Equal(t, storage.EpisodeStateUnreleased, episode3.State, "Episode 3 should be in unreleased state")
	})

}

func TestDetermineSeasonState(t *testing.T) {
	tests := []struct {
		name     string
		episodes []*storage.Episode
		expected storage.SeasonState
	}{
		{
			name:     "empty episodes",
			episodes: []*storage.Episode{},
			expected: storage.SeasonStateMissing,
		},
		{
			name: "all episodes downloaded",
			episodes: []*storage.Episode{
				{Episode: model.Episode{ID: 1}, State: storage.EpisodeStateDownloaded},
				{Episode: model.Episode{ID: 2}, State: storage.EpisodeStateDownloaded},
				{Episode: model.Episode{ID: 3}, State: storage.EpisodeStateDownloaded},
			},
			expected: storage.SeasonStateCompleted,
		},
		{
			name: "some episodes downloading",
			episodes: []*storage.Episode{
				{Episode: model.Episode{ID: 1}, State: storage.EpisodeStateDownloaded},
				{Episode: model.Episode{ID: 2}, State: storage.EpisodeStateDownloading},
				{Episode: model.Episode{ID: 3}, State: storage.EpisodeStateMissing},
			},
			expected: storage.SeasonStateDownloading,
		},
		{
			name: "one episode downloading others downloaded",
			episodes: []*storage.Episode{
				{Episode: model.Episode{ID: 1}, State: storage.EpisodeStateDownloaded},
				{Episode: model.Episode{ID: 2}, State: storage.EpisodeStateDownloaded},
				{Episode: model.Episode{ID: 3}, State: storage.EpisodeStateDownloading},
			},
			expected: storage.SeasonStateDownloading,
		},
		{
			name: "continuing - downloaded and unreleased",
			episodes: []*storage.Episode{
				{Episode: model.Episode{ID: 1}, State: storage.EpisodeStateDownloaded},
				{Episode: model.Episode{ID: 2}, State: storage.EpisodeStateDownloaded},
				{Episode: model.Episode{ID: 3}, State: storage.EpisodeStateUnreleased},
				{Episode: model.Episode{ID: 4}, State: storage.EpisodeStateUnreleased},
			},
			expected: storage.SeasonStateContinuing,
		},
		{
			name: "continuing - missing and unreleased",
			episodes: []*storage.Episode{
				{Episode: model.Episode{ID: 1}, State: storage.EpisodeStateMissing},
				{Episode: model.Episode{ID: 2}, State: storage.EpisodeStateMissing},
				{Episode: model.Episode{ID: 3}, State: storage.EpisodeStateUnreleased},
				{Episode: model.Episode{ID: 4}, State: storage.EpisodeStateUnreleased},
			},
			expected: storage.SeasonStateContinuing,
		},
		{
			name: "continuing - mix of downloaded, missing and unreleased",
			episodes: []*storage.Episode{
				{Episode: model.Episode{ID: 1}, State: storage.EpisodeStateDownloaded},
				{Episode: model.Episode{ID: 2}, State: storage.EpisodeStateMissing},
				{Episode: model.Episode{ID: 3}, State: storage.EpisodeStateUnreleased},
			},
			expected: storage.SeasonStateContinuing,
		},
		{
			name: "missing - all aired episodes missing, no unreleased",
			episodes: []*storage.Episode{
				{Episode: model.Episode{ID: 1}, State: storage.EpisodeStateMissing},
				{Episode: model.Episode{ID: 2}, State: storage.EpisodeStateMissing},
				{Episode: model.Episode{ID: 3}, State: storage.EpisodeStateMissing},
			},
			expected: storage.SeasonStateMissing,
		},
		{
			name: "missing - mix of downloaded and missing, no unreleased",
			episodes: []*storage.Episode{
				{Episode: model.Episode{ID: 1}, State: storage.EpisodeStateDownloaded},
				{Episode: model.Episode{ID: 2}, State: storage.EpisodeStateMissing},
				{Episode: model.Episode{ID: 3}, State: storage.EpisodeStateMissing},
			},
			expected: storage.SeasonStateMissing,
		},
		{
			name: "unreleased - all episodes unreleased",
			episodes: []*storage.Episode{
				{Episode: model.Episode{ID: 1}, State: storage.EpisodeStateUnreleased},
				{Episode: model.Episode{ID: 2}, State: storage.EpisodeStateUnreleased},
				{Episode: model.Episode{ID: 3}, State: storage.EpisodeStateUnreleased},
			},
			expected: storage.SeasonStateUnreleased,
		},
		{
			name: "downloading takes priority over continuing",
			episodes: []*storage.Episode{
				{Episode: model.Episode{ID: 1}, State: storage.EpisodeStateDownloaded},
				{Episode: model.Episode{ID: 2}, State: storage.EpisodeStateDownloading},
				{Episode: model.Episode{ID: 3}, State: storage.EpisodeStateUnreleased},
			},
			expected: storage.SeasonStateDownloading,
		},
		{
			name: "downloading takes priority over all other states",
			episodes: []*storage.Episode{
				{Episode: model.Episode{ID: 1}, State: storage.EpisodeStateDownloaded},
				{Episode: model.Episode{ID: 2}, State: storage.EpisodeStateDownloading},
				{Episode: model.Episode{ID: 3}, State: storage.EpisodeStateMissing},
				{Episode: model.Episode{ID: 4}, State: storage.EpisodeStateUnreleased},
			},
			expected: storage.SeasonStateDownloading,
		},
		{
			name: "single downloaded episode",
			episodes: []*storage.Episode{
				{Episode: model.Episode{ID: 1}, State: storage.EpisodeStateDownloaded},
			},
			expected: storage.SeasonStateCompleted,
		},
		{
			name: "single missing episode",
			episodes: []*storage.Episode{
				{Episode: model.Episode{ID: 1}, State: storage.EpisodeStateMissing},
			},
			expected: storage.SeasonStateMissing,
		},
		{
			name: "single unreleased episode",
			episodes: []*storage.Episode{
				{Episode: model.Episode{ID: 1}, State: storage.EpisodeStateUnreleased},
			},
			expected: storage.SeasonStateUnreleased,
		},
		{
			name: "single downloading episode",
			episodes: []*storage.Episode{
				{Episode: model.Episode{ID: 1}, State: storage.EpisodeStateDownloading},
			},
			expected: storage.SeasonStateDownloading,
		},
	}

	for _, tt := range tests {
		t.Run(tt.name, func(t *testing.T) {
			_, result := determineSeasonState(tt.episodes)
			assert.Equal(t, tt.expected, result)
		})
	}
}

func TestDetermineSeasonStateWithCounts(t *testing.T) {
	tests := []struct {
		name           string
		episodes       []*storage.Episode
		expectedState  storage.SeasonState
		expectedCounts map[string]int
	}{
		{
			name:          "empty episodes",
			episodes:      []*storage.Episode{},
			expectedState: storage.SeasonStateMissing,
			expectedCounts: map[string]int{
				"done":        0,
				"downloading": 0,
				"missing":     0,
				"unreleased":  0,
				"discovered":  0,
			},
		},
		{
			name: "mix of all states",
			episodes: []*storage.Episode{
				{Episode: model.Episode{ID: 1}, State: storage.EpisodeStateDownloaded},
				{Episode: model.Episode{ID: 2}, State: storage.EpisodeStateDownloaded},
				{Episode: model.Episode{ID: 3}, State: storage.EpisodeStateDownloading},
				{Episode: model.Episode{ID: 4}, State: storage.EpisodeStateMissing},
				{Episode: model.Episode{ID: 5}, State: storage.EpisodeStateMissing},
				{Episode: model.Episode{ID: 6}, State: storage.EpisodeStateUnreleased},
			},
			expectedState: storage.SeasonStateDownloading,
			expectedCounts: map[string]int{
				"done":        2,
				"downloading": 1,
				"missing":     2,
				"unreleased":  1,
				"discovered":  0,
			},
		},
		{
			name: "discovered with completed episodes",
			episodes: []*storage.Episode{
				{Episode: model.Episode{ID: 1}, State: storage.EpisodeStateDiscovered},
				{Episode: model.Episode{ID: 2}, State: storage.EpisodeStateCompleted},
				{Episode: model.Episode{ID: 3}, State: storage.EpisodeStateDiscovered},
			},
			expectedState: storage.SeasonStateContinuing,
			expectedCounts: map[string]int{
				"done":        1,
				"downloading": 0,
				"missing":     0,
				"unreleased":  0,
				"discovered":  2,
			},
		},
		{
			name: "all discovered episodes",
			episodes: []*storage.Episode{
				{Episode: model.Episode{ID: 1}, State: storage.EpisodeStateDiscovered},
				{Episode: model.Episode{ID: 2}, State: storage.EpisodeStateDiscovered},
			},
			expectedState: storage.SeasonStateDiscovered,
			expectedCounts: map[string]int{
				"done":        0,
				"downloading": 0,
				"missing":     0,
				"unreleased":  0,
				"discovered":  2,
			},
		},
		{
			name: "continuing season counts",
			episodes: []*storage.Episode{
				{Episode: model.Episode{ID: 1}, State: storage.EpisodeStateDownloaded},
				{Episode: model.Episode{ID: 2}, State: storage.EpisodeStateMissing},
				{Episode: model.Episode{ID: 3}, State: storage.EpisodeStateUnreleased},
				{Episode: model.Episode{ID: 4}, State: storage.EpisodeStateUnreleased},
			},
			expectedState: storage.SeasonStateContinuing,
			expectedCounts: map[string]int{
				"done":        1,
				"downloading": 0,
				"missing":     1,
				"unreleased":  2,
				"discovered":  0,
			},
		},
	}

	for _, tt := range tests {
		t.Run(tt.name, func(t *testing.T) {
			counts, state := determineSeasonState(tt.episodes)
			assert.Equal(t, tt.expectedState, state)
			assert.Equal(t, tt.expectedCounts, counts)
		})
	}
}

func TestMediaManager_ReconcileDiscoveredEpisodes(t *testing.T) {
	t.Run("no discovered episodes", func(t *testing.T) {
		ctrl := gomock.NewController(t)
		defer ctrl.Finish()

		ctx := context.Background()
		store := mocks.NewMockStorage(ctrl)

		where := table.EpisodeTransition.ToState.EQ(sqlite.String(string(storage.EpisodeStateDiscovered))).
			AND(table.EpisodeTransition.MostRecent.EQ(sqlite.Bool(true))).
			AND(table.Episode.Monitored.EQ(sqlite.Int(1)))

		store.EXPECT().ListEpisodes(ctx, where).Return(nil, storage.ErrNotFound)

		m := New(nil, nil, nil, store, nil, config.Manager{})
		err := m.ReconcileDiscoveredEpisodes(ctx)
		require.NoError(t, err)
	})

	t.Run("error listing episodes", func(t *testing.T) {
		ctrl := gomock.NewController(t)
		defer ctrl.Finish()

		ctx := context.Background()
		store := mocks.NewMockStorage(ctrl)

		where := table.EpisodeTransition.ToState.EQ(sqlite.String(string(storage.EpisodeStateDiscovered))).
			AND(table.EpisodeTransition.MostRecent.EQ(sqlite.Bool(true))).
			AND(table.Episode.Monitored.EQ(sqlite.Int(1)))

		expectedErr := errors.New("database error")
		store.EXPECT().ListEpisodes(ctx, where).Return(nil, expectedErr)

		m := New(nil, nil, nil, store, nil, config.Manager{})
		err := m.ReconcileDiscoveredEpisodes(ctx)
		require.Error(t, err)
		assert.Contains(t, err.Error(), "couldn't list discovered episodes")
	})

	t.Run("successful reconciliation", func(t *testing.T) {
		ctrl := gomock.NewController(t)
		defer ctrl.Finish()

		ctx := context.Background()
		store := newStore(t, ctx)

		// Create series metadata for TMDB search functionality
		seriesMetadataID, err := store.CreateSeriesMetadata(ctx, model.SeriesMetadata{
			TmdbID:       1,
			Title:        "Test Series",
			EpisodeCount: 5,
		})
		require.NoError(t, err)

		// Create a series with path and linked metadata
		seriesID, err := store.CreateSeries(ctx, storage.Series{
			Series: model.Series{
				SeriesMetadataID: ptr(int32(seriesMetadataID)),
				Path:             ptr("test-series"),
				Monitored:        1,
			},
		}, storage.SeriesStateMissing)
		require.NoError(t, err)

		// Create season metadata
		seasonMetadataID, err := store.CreateSeasonMetadata(ctx, model.SeasonMetadata{
			SeriesID: int32(seriesMetadataID),
			Title:    "Season 1",
			Number:   1,
		})
		require.NoError(t, err)

		// Create season with metadata linked
		seasonID, err := store.CreateSeason(ctx, storage.Season{
			Season: model.Season{
				SeriesID:         int32(seriesID),
				SeasonMetadataID: ptr(int32(seasonMetadataID)),
				Monitored:        1,
			},
		}, storage.SeasonStateMissing)
		require.NoError(t, err)

		// Create episode metadata
		episodeMetadataID, err := store.CreateEpisodeMetadata(ctx, model.EpisodeMetadata{
			SeasonID: int32(seasonMetadataID),
			Title:    "Episode 1",
			Number:   1,
		})
		require.NoError(t, err)

		// Create a discovered episode with metadata linked
		episodeID, err := store.CreateEpisode(ctx, storage.Episode{
			Episode: model.Episode{
				SeasonID:          int32(seasonID),
				EpisodeNumber:     1,
				EpisodeMetadataID: ptr(int32(episodeMetadataID)),
				Monitored:         1,
			},
		}, storage.EpisodeStateDiscovered)
		require.NoError(t, err)

		// Mock the library interface for discovered files
		libraryMock := libraryMocks.NewMockLibrary(ctrl)
		libraryMock.EXPECT().FindEpisodes(ctx).Return([]library.EpisodeFile{
			{
				SeriesName:    "test-series",
				SeasonNumber:  1,
				EpisodeNumber: 1,
				Name:          "test-episode-file.mkv",
			},
		}, nil).AnyTimes()

		// Mock the TMDB client (not needed for this test but prevents nil pointer)
		tmdbMock := tmdbMocks.NewMockITmdb(ctrl)

		m := New(tmdbMock, nil, libraryMock, store, nil, config.Manager{})
		err = m.ReconcileDiscoveredEpisodes(ctx)
		require.NoError(t, err)

		// Verify episode was transitioned to completed state
		episode, err := store.GetEpisode(ctx, table.Episode.ID.EQ(sqlite.Int64(episodeID)))
		require.NoError(t, err)
		assert.Equal(t, storage.EpisodeStateCompleted, episode.State)
	})

	t.Run("error during reconcile individual episode", func(t *testing.T) {
		ctrl := gomock.NewController(t)
		defer ctrl.Finish()

		ctx := context.Background()
		store := newStore(t, ctx)

		// Create series without path (will cause error in reconcileDiscoveredEpisode)
		seriesID, err := store.CreateSeries(ctx, storage.Series{
			Series: model.Series{
				Path:      nil, // This will cause the reconcile to skip
				Monitored: 1,
			},
		}, storage.SeriesStateMissing)
		require.NoError(t, err)

		seasonID, err := store.CreateSeason(ctx, storage.Season{
			Season: model.Season{
				SeriesID:  int32(seriesID),
				Monitored: 1,
			},
		}, storage.SeasonStateMissing)
		require.NoError(t, err)

		_, err = store.CreateEpisode(ctx, storage.Episode{
			Episode: model.Episode{
				SeasonID:      int32(seasonID),
				EpisodeNumber: 1,
				Monitored:     1,
			},
		}, storage.EpisodeStateDiscovered)
		require.NoError(t, err)

		m := New(nil, nil, nil, store, nil, config.Manager{})
		err = m.ReconcileDiscoveredEpisodes(ctx)
		require.NoError(t, err) // Function should not fail even if individual episodes fail to reconcile
	})
}<|MERGE_RESOLUTION|>--- conflicted
+++ resolved
@@ -75,10 +75,6 @@
 		assert.Equal(t, "123", foundEpisode.DownloadID)
 		assert.Equal(t, int32(1), foundEpisode.SeasonID)
 		assert.Equal(t, int32(1), foundEpisode.EpisodeNumber)
-<<<<<<< HEAD
-		// Runtime is now in EpisodeMetadata, not Episode model
-=======
->>>>>>> 4c5a65e7
 	})
 }
 
