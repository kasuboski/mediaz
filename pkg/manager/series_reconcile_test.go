--- conflicted
+++ resolved
@@ -900,15 +900,9 @@
 		pClient.ClientInterface = prowlarrMock
 		require.NoError(t, err)
 
-<<<<<<< HEAD
-		m := New(nil, nil, nil, store, nil, config.Manager{}, config.Config{})
-		snapshot := newReconcileSnapshot([]Indexer{{ID: 1}}, nil)
-		err := m.ReconcileMissingSeries(ctx, snapshot)
-=======
 		m := New(nil, pClient, nil, store, nil, config.Manager{}, config.Config{})
 		snapshot := newReconcileSnapshot([]Indexer{}, nil)
 		err = m.ReconcileMissingSeries(ctx, snapshot)
->>>>>>> b16d17e4
 		require.NoError(t, err)
 	})
 
@@ -931,11 +925,6 @@
 		expectedErr := errors.New("database error")
 		store.EXPECT().ListSeries(ctx, where).Return(nil, expectedErr)
 
-<<<<<<< HEAD
-		m := New(nil, nil, nil, store, nil, config.Manager{}, config.Config{})
-		snapshot := newReconcileSnapshot([]Indexer{{ID: 1}}, nil)
-		err := m.ReconcileMissingSeries(ctx, snapshot)
-=======
 		pClient, err := prowlarr.New(":", "1234")
 		pClient.ClientInterface = prowlarrMock
 		require.NoError(t, err)
@@ -943,7 +932,6 @@
 		m := New(nil, pClient, nil, store, nil, config.Manager{}, config.Config{})
 		snapshot := newReconcileSnapshot([]Indexer{}, nil)
 		err = m.ReconcileMissingSeries(ctx, snapshot)
->>>>>>> b16d17e4
 		require.Error(t, err)
 		assert.Contains(t, err.Error(), "couldn't list missing series")
 	})
