package manager

import (
	"bytes"
	"context"
	"encoding/json"
	"io"
	"net/http"
	"strconv"
	"testing"
	"testing/fstest"

	"github.com/kasuboski/mediaz/pkg/library"
	"github.com/kasuboski/mediaz/pkg/prowlarr"
	prowlMock "github.com/kasuboski/mediaz/pkg/prowlarr/mocks"
	"github.com/kasuboski/mediaz/pkg/storage"
	"github.com/kasuboski/mediaz/pkg/storage/sqlite"
	"github.com/kasuboski/mediaz/pkg/tmdb/mocks"
	"github.com/oapi-codegen/nullable"
	"github.com/stretchr/testify/assert"
	"github.com/stretchr/testify/require"
	"go.uber.org/mock/gomock"
)

func TestAddMovietoLibrary(t *testing.T) {
	ctrl := gomock.NewController(t)
	tmdbMock := mocks.NewMockClientInterface(ctrl)
	tmdbMock.EXPECT().MovieDetails(gomock.Any(), gomock.Any(), gomock.Any(), gomock.Any()).Return(mediaDetailsResponse("test movie", 120), nil).Times(1)

	prowlarrMock := prowlMock.NewMockClientInterface(ctrl)
	indexers := []Indexer{{ID: 1, Name: "test", Priority: 1}, {ID: 3, Name: "test2", Priority: 10}}
	prowlarrMock.EXPECT().GetAPIV1Indexer(gomock.Any()).Return(indexersResponse(t, indexers), nil).Times(1)

	bigSeeders := nullable.NewNullNullable[int32]()
	bigSeeders.Set(23)

	smallerSeeders := nullable.NewNullNullable[int32]()
	smallerSeeders.Set(15)

	smallestSeeders := nullable.NewNullNullable[int32]()
	smallestSeeders.Set(10)

	wantRelease := &prowlarr.ReleaseResource{ID: intPtr(123), Title: nullable.NewNullableWithValue("test movie"), Size: sizeGBToBytes(23), Seeders: bigSeeders}
	doNotWantRelease := &prowlarr.ReleaseResource{ID: intPtr(124), Title: nullable.NewNullableWithValue("test movie"), Size: sizeGBToBytes(23), Seeders: smallerSeeders}
	smallMovie := &prowlarr.ReleaseResource{ID: intPtr(125), Title: nullable.NewNullableWithValue("test movie - very small"), Size: sizeGBToBytes(1), Seeders: smallestSeeders}

	releases := []*prowlarr.ReleaseResource{doNotWantRelease, wantRelease, smallMovie}
	prowlarrMock.EXPECT().GetAPIV1Search(gomock.Any(), gomock.Any()).Return(searchIndexersResponse(t, releases), nil).Times(len(indexers))

	store, err := sqlite.New(":memory:")
	require.Nil(t, err)

<<<<<<< HEAD
	schemas, err := storage.ReadSchemaFiles("../storage/sqlite/schema/schema.sql", "../storage/sqlite/schema/defaults.sql")
	assert.Nil(t, err)
=======
	schemas, err := storage.ReadSchemaFiles("../../schema.sql")
	require.Nil(t, err)
>>>>>>> 28944e1c

	ctx := context.Background()
	err = store.Init(ctx, schemas...)
	require.Nil(t, err)

	movieFS := fstest.MapFS{}
	tvFS := fstest.MapFS{}
	lib := library.New(movieFS, tvFS)
	pClient, err := prowlarr.New(":", "1234")
	pClient.ClientInterface = prowlarrMock
	require.Nil(t, err)
	m := New(tmdbMock, pClient, lib, store)
	require.NotNil(t, m)

	req := AddMovieRequest{
		TMDBID:           1234,
		QualityProfileID: 1,
	}
	release, err := m.AddMovieToLibrary(ctx, req)
	assert.Nil(t, err)

	assert.NotNil(t, release)
	assert.Equal(t, int32(123), *release.ID)
}

func TestIndexMovieLibrary(t *testing.T) {
	ctrl := gomock.NewController(t)
	tmdbMock := mocks.NewMockClientInterface(ctrl)
	prowlarrMock := prowlMock.NewMockClientInterface(ctrl)
	store, err := sqlite.New(":memory:")
	require.Nil(t, err)

	schemas, err := storage.ReadSchemaFiles("../../schema.sql")
	require.Nil(t, err)

	ctx := context.Background()
	err = store.Init(ctx, schemas...)
	require.Nil(t, err)

	movieFS, expectedMovies := library.MovieFSFromFile(t, "../library/test_movies.txt")
	require.NotEmpty(t, expectedMovies)
	tvFS, expectedEpisodes := library.TVFSFromFile(t, "../library/test_episodes.txt")
	require.NotEmpty(t, expectedEpisodes)

	lib := library.New(movieFS, tvFS)
	pClient, err := prowlarr.New(":", "1234")
	pClient.ClientInterface = prowlarrMock
	assert.Nil(t, err)
	m := New(tmdbMock, pClient, lib, store)
	require.NotNil(t, m)

	err = m.IndexMovieLibrary(ctx)
	require.Nil(t, err)

	mfs, err := store.ListMovieFiles(ctx)
	assert.Nil(t, err)
	assert.Len(t, mfs, len(expectedMovies))

	ms, err := store.ListMovies(ctx)
	assert.Nil(t, err)
	assert.Len(t, ms, len(expectedMovies))
}

func searchIndexersResponse(t *testing.T, releases []*prowlarr.ReleaseResource) *http.Response {
	resp := &http.Response{
		StatusCode: http.StatusOK,
		Header:     make(map[string][]string),
	}

	out, err := json.Marshal(releases)
	assert.Nil(t, err)

	resp.Body = io.NopCloser(bytes.NewBuffer(out))

	return resp
}

// mediaDetailsResponse returns an http.Response that represents a MediaDetails with the given title and runtime
func mediaDetailsResponse(title string, runtime int) *http.Response {
	resp := &http.Response{
		StatusCode: http.StatusOK,
		Header:     make(map[string][]string),
	}

	resp.Body = io.NopCloser(bytes.NewBufferString(`{"title":"` + title + `","runtime":` + strconv.Itoa(runtime) + `}`))
	return resp

}

func indexersResponse(t *testing.T, indexers []Indexer) *http.Response {
	resp := &http.Response{
		StatusCode: http.StatusOK,
		Header:     make(map[string][]string),
	}

	prowlarrIndexers := make([]*prowlarr.IndexerResource, len(indexers))
	for i, indexer := range indexers {
		prowlarrIndexers[i] = &prowlarr.IndexerResource{
			ID:           &indexer.ID,
			Name:         nullable.NewNullableWithValue(indexer.Name),
			Priority:     &indexer.Priority,
			Capabilities: &prowlarr.IndexerCapabilityResource{},
		}
	}
	out, err := json.Marshal(prowlarrIndexers)
	assert.Nil(t, err)
	resp.Body = io.NopCloser(bytes.NewBuffer(out))
	return resp
}

func sizeGBToBytes(gb int) *int64 {
	b := int64(gb * 1024 * 1024 * 1024)
	return &b
}<|MERGE_RESOLUTION|>--- conflicted
+++ resolved
@@ -50,13 +50,8 @@
 	store, err := sqlite.New(":memory:")
 	require.Nil(t, err)
 
-<<<<<<< HEAD
 	schemas, err := storage.ReadSchemaFiles("../storage/sqlite/schema/schema.sql", "../storage/sqlite/schema/defaults.sql")
 	assert.Nil(t, err)
-=======
-	schemas, err := storage.ReadSchemaFiles("../../schema.sql")
-	require.Nil(t, err)
->>>>>>> 28944e1c
 
 	ctx := context.Background()
 	err = store.Init(ctx, schemas...)
