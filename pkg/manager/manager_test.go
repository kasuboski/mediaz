package manager

import (
	"bytes"
	"context"
	"encoding/json"
	"errors"
	"io"
	"net/http"
	"os"
	"strconv"
	"testing"
	"testing/fstest"
	"time"

	"github.com/gkampitakis/go-snaps/snaps"
	"github.com/go-jet/jet/v2/sqlite"
	"github.com/kasuboski/mediaz/config"
	downloadMock "github.com/kasuboski/mediaz/pkg/download/mocks"
	mhttpMock "github.com/kasuboski/mediaz/pkg/http/mocks"
	mio "github.com/kasuboski/mediaz/pkg/io"
	"github.com/kasuboski/mediaz/pkg/library"
	mockLibrary "github.com/kasuboski/mediaz/pkg/library/mocks"
	"github.com/kasuboski/mediaz/pkg/prowlarr"
	prowlMock "github.com/kasuboski/mediaz/pkg/prowlarr/mocks"
	"github.com/kasuboski/mediaz/pkg/storage"
	"github.com/kasuboski/mediaz/pkg/storage/mocks"
	mediaSqlite "github.com/kasuboski/mediaz/pkg/storage/sqlite"
	"github.com/kasuboski/mediaz/pkg/storage/sqlite/schema/gen/model"
	"github.com/kasuboski/mediaz/pkg/storage/sqlite/schema/gen/table"
	"github.com/kasuboski/mediaz/pkg/tmdb"
	tmdbMocks "github.com/kasuboski/mediaz/pkg/tmdb/mocks"
	"github.com/stretchr/testify/assert"
	"github.com/stretchr/testify/require"
	"go.uber.org/mock/gomock"
)

func TestAddMovietoLibrary(t *testing.T) {
	ctrl := gomock.NewController(t)

	store, err := mediaSqlite.New(":memory:")
	require.NoError(t, err)

	schemas, err := storage.ReadSchemaFiles("../storage/sqlite/schema/schema.sql", "../storage/sqlite/schema/defaults.sql")
	require.NoError(t, err)

	ctx := context.Background()
	err = store.Init(ctx, schemas...)
	require.NoError(t, err)

	// create a date in the past
	releaseDate := time.Now().AddDate(0, 0, -1).Format(tmdb.ReleaseDateFormat)

	prowlarrMock := prowlMock.NewMockClientInterface(ctrl)

	downloadClient := model.DownloadClient{
		Implementation: "transmission",
		Type:           "torrent",
		Port:           8080,
		Host:           "transmission",
		Scheme:         "http",
	}

	downloadClientID, err := store.CreateDownloadClient(ctx, downloadClient)
	require.NoError(t, err)

	downloadClient.ID = int32(downloadClientID)

	movieFS := fstest.MapFS{}
	tvFS := fstest.MapFS{}
	lib := library.New(
		library.FileSystem{
			FS: movieFS,
		},
		library.FileSystem{
			FS: tvFS,
		},
		&mio.MediaFileSystem{},
	)
	pClient, err := prowlarr.New(":", "1234")
	pClient.ClientInterface = prowlarrMock
	require.NoError(t, err)

	tmdbHttpMock := mhttpMock.NewMockHTTPClient(ctrl)
	tmdbHttpMock.EXPECT().Do(gomock.Any()).Return(mediaDetailsResponse("test movie", 120, releaseDate), nil).Times(1)

	tClient, err := tmdb.New("https://api.themoviedb.org", "1234", tmdb.WithHTTPClient(tmdbHttpMock))
	require.NoError(t, err)

	mockFactory := downloadMock.NewMockFactory(ctrl)

	m := New(tClient, pClient, lib, store, mockFactory, config.Manager{}, config.Config{})
	require.NotNil(t, m)

	req := AddMovieRequest{
		TMDBID:           1234,
		QualityProfileID: 1,
	}

	mov, err := m.AddMovieToLibrary(ctx, req)
	require.NoError(t, err)
	assert.NotNil(t, mov)

	assert.Equal(t, int32(1), mov.ID)
	assert.Equal(t, storage.MovieStateMissing, mov.State)

	movie, err := m.storage.GetMovie(ctx, int64(mov.ID))
	require.Nil(t, err)
	movie.Added = nil
	movieMetadataID := int32(1)

	assert.Equal(t, &storage.Movie{
		Movie: model.Movie{
			ID:               1,
			Monitored:        1,
			QualityProfileID: 1,
			MovieMetadataID:  &movieMetadataID,
			Path:             ptr("test movie"),
		},
		State: storage.MovieStateMissing,
	}, movie)
}

func TestListMoviesInLibrary(t *testing.T) {
	ctx := context.Background()

	t.Run("no movies in library", func(t *testing.T) {
		ctrl := gomock.NewController(t)
		store := mocks.NewMockStorage(ctrl)
		m := New(nil, nil, nil, store, nil, config.Manager{}, config.Config{})

		store.EXPECT().ListMoviesByState(ctx, storage.MovieStateDiscovered).Return([]*storage.Movie{}, nil)
		store.EXPECT().ListMoviesByState(ctx, storage.MovieStateDownloaded).Return([]*storage.Movie{}, nil)

		movies, err := m.ListMoviesInLibrary(ctx)
		require.NoError(t, err)
		assert.Empty(t, movies)
	})

	t.Run("movies with metadata", func(t *testing.T) {
		ctrl := gomock.NewController(t)
		store := mocks.NewMockStorage(ctrl)
		m := New(nil, nil, nil, store, nil, config.Manager{}, config.Config{})

		metadataID := int32(1)
		path := "movie1"
		discoveredMovie := &storage.Movie{
			Movie: model.Movie{
				MovieMetadataID: &metadataID,
				Path:            &path,
			},
			State: storage.MovieStateDiscovered,
		}

		downloadedMovie := &storage.Movie{
			Movie: model.Movie{
				MovieMetadataID: &metadataID,
				Path:            &path,
			},
			State: storage.MovieStateDownloaded,
		}

		year := int32(2024)
		movieMetadata := &model.MovieMetadata{
			ID:     1,
			TmdbID: 123,
			Title:  "Test Movie",
			Images: "poster.jpg",
			Year:   &year,
		}

		store.EXPECT().ListMoviesByState(ctx, storage.MovieStateDiscovered).Return([]*storage.Movie{discoveredMovie}, nil)
		store.EXPECT().ListMoviesByState(ctx, storage.MovieStateDownloaded).Return([]*storage.Movie{downloadedMovie}, nil)
		store.EXPECT().GetMovieMetadata(ctx, gomock.Any()).Return(movieMetadata, nil).Times(2)

		movies, err := m.ListMoviesInLibrary(ctx)
		require.NoError(t, err)
		assert.Len(t, movies, 2)

		expectedMovie := LibraryMovie{
			Path:       path,
			TMDBID:     movieMetadata.TmdbID,
			Title:      movieMetadata.Title,
			PosterPath: movieMetadata.Images,
			Year:       *movieMetadata.Year,
		}

		for _, movie := range movies {
			assert.Equal(t, expectedMovie.Path, movie.Path)
			assert.Equal(t, expectedMovie.TMDBID, movie.TMDBID)
			assert.Equal(t, expectedMovie.Title, movie.Title)
			assert.Equal(t, expectedMovie.PosterPath, movie.PosterPath)
			assert.Equal(t, expectedMovie.Year, movie.Year)
		}
	})

	t.Run("movies without metadata", func(t *testing.T) {
		ctrl := gomock.NewController(t)
		store := mocks.NewMockStorage(ctrl)
		m := New(nil, nil, nil, store, nil, config.Manager{}, config.Config{})

		path := "movie1"
		discoveredMovie := &storage.Movie{
			Movie: model.Movie{
				Path: &path,
			},
			State: storage.MovieStateDiscovered,
		}

		store.EXPECT().ListMoviesByState(ctx, storage.MovieStateDiscovered).Return([]*storage.Movie{discoveredMovie}, nil)
		store.EXPECT().ListMoviesByState(ctx, storage.MovieStateDownloaded).Return([]*storage.Movie{}, nil)

		movies, err := m.ListMoviesInLibrary(ctx)
		require.NoError(t, err)
		assert.Len(t, movies, 1)

		expectedMovie := LibraryMovie{
			Path:  path,
			State: string(storage.MovieStateDiscovered),
		}
		assert.Equal(t, expectedMovie, movies[0])
	})

	t.Run("error listing discovered movies", func(t *testing.T) {
		ctrl := gomock.NewController(t)
		store := mocks.NewMockStorage(ctrl)
		m := New(nil, nil, nil, store, nil, config.Manager{}, config.Config{})

		store.EXPECT().ListMoviesByState(ctx, storage.MovieStateDiscovered).Return(nil, errors.New("db error"))

		movies, err := m.ListMoviesInLibrary(ctx)
		assert.Error(t, err)
		assert.Nil(t, movies)
	})

	t.Run("error listing downloaded movies", func(t *testing.T) {
		ctrl := gomock.NewController(t)
		store := mocks.NewMockStorage(ctrl)
		m := New(nil, nil, nil, store, nil, config.Manager{}, config.Config{})

		store.EXPECT().ListMoviesByState(ctx, storage.MovieStateDiscovered).Return([]*storage.Movie{}, nil)
		store.EXPECT().ListMoviesByState(ctx, storage.MovieStateDownloaded).Return(nil, errors.New("db error"))

		movies, err := m.ListMoviesInLibrary(ctx)
		assert.Error(t, err)
		assert.Nil(t, movies)
	})
}

func TestListShowsInLibrary(t *testing.T) {
	ctx := context.Background()

	t.Run("no shows in library", func(t *testing.T) {
		ctrl := gomock.NewController(t)
		store := mocks.NewMockStorage(ctrl)
		m := New(nil, nil, nil, store, nil, config.Manager{}, config.Config{})

		store.EXPECT().ListSeries(ctx).Return([]*storage.Series{}, nil)

		shows, err := m.ListShowsInLibrary(ctx)
		require.NoError(t, err)
		assert.Empty(t, shows)
	})

	t.Run("shows with metadata", func(t *testing.T) {
		ctrl := gomock.NewController(t)
		store := mocks.NewMockStorage(ctrl)
		m := New(nil, nil, nil, store, nil, config.Manager{}, config.Config{})

		metadataID := int32(1)
		path := "Show 1"
		series := &storage.Series{
			Series: model.Series{
				SeriesMetadataID: &metadataID,
				Path:             &path,
			},
			State: storage.SeriesStateDiscovered,
		}

		seriesMetadata := &model.SeriesMetadata{
			ID:             1,
			TmdbID:         321,
			Title:          "Test Series",
			Status:         "Continuing",
			PosterPath:     ptr("poster.jpg"),
			ExternalIds:    nil,
			WatchProviders: nil,
		}

		store.EXPECT().ListSeries(ctx).Return([]*storage.Series{series}, nil)
		store.EXPECT().GetSeriesMetadata(ctx, gomock.Any()).Return(seriesMetadata, nil)

		shows, err := m.ListShowsInLibrary(ctx)
		require.NoError(t, err)
		require.Len(t, shows, 1)

		expected := LibraryShow{
			Path:       path,
			TMDBID:     seriesMetadata.TmdbID,
			Title:      seriesMetadata.Title,
			PosterPath: *seriesMetadata.PosterPath,
		}
		assert.Equal(t, expected.Path, shows[0].Path)
		assert.Equal(t, expected.TMDBID, shows[0].TMDBID)
		assert.Equal(t, expected.Title, shows[0].Title)
		assert.Equal(t, expected.PosterPath, shows[0].PosterPath)
	})

	t.Run("shows without metadata", func(t *testing.T) {
		ctrl := gomock.NewController(t)
		store := mocks.NewMockStorage(ctrl)
		m := New(nil, nil, nil, store, nil, config.Manager{}, config.Config{})

		path := "Show 1"
		series := &storage.Series{
			Series: model.Series{
				Path: &path,
			},
			State: storage.SeriesStateDiscovered,
		}

		store.EXPECT().ListSeries(ctx).Return([]*storage.Series{series}, nil)

		shows, err := m.ListShowsInLibrary(ctx)
		require.NoError(t, err)
		require.Len(t, shows, 1)

		expected := LibraryShow{
			Path:  path,
			State: string(storage.SeriesStateDiscovered),
		}
		assert.Equal(t, expected, shows[0])
	})

	t.Run("error listing series", func(t *testing.T) {
		ctrl := gomock.NewController(t)
		store := mocks.NewMockStorage(ctrl)
		m := New(nil, nil, nil, store, nil, config.Manager{}, config.Config{})

		store.EXPECT().ListSeries(ctx).Return(nil, errors.New("db error"))

		shows, err := m.ListShowsInLibrary(ctx)
		assert.Error(t, err)
		assert.Nil(t, shows)
	})
}

func TestIndexMovieLibrary(t *testing.T) {
	t.Run("error listing finding files in library", func(t *testing.T) {
		ctrl := gomock.NewController(t)
		ctx := context.Background()

		library := mockLibrary.NewMockLibrary(ctrl)
		library.EXPECT().FindMovies(ctx).Times(1).Return(nil, errors.New("expected tested error"))
		m := New(nil, nil, library, nil, nil, config.Manager{}, config.Config{})
		require.NotNil(t, m)

		err := m.IndexMovieLibrary(ctx)
		assert.Error(t, err)
		assert.EqualError(t, err, "failed to index movie library: expected tested error")
	})

	t.Run("no files discovered", func(t *testing.T) {
		ctrl := gomock.NewController(t)
		ctx := context.Background()

		mockLibrary := mockLibrary.NewMockLibrary(ctrl)
		mockLibrary.EXPECT().FindMovies(ctx).Times(1).Return([]library.MovieFile{}, nil)
		m := New(nil, nil, mockLibrary, nil, nil, config.Manager{}, config.Config{})
		require.NotNil(t, m)

		err := m.IndexMovieLibrary(ctx)
		assert.NoError(t, err)
	})

	t.Run("error listing movie files from storage", func(t *testing.T) {
		ctrl := gomock.NewController(t)
		ctx := context.Background()

		store := newStore(t, ctx)
		mockLibrary := mockLibrary.NewMockLibrary(ctrl)

		discoveredFiles := []library.MovieFile{
			{RelativePath: "movie1.mp4", AbsolutePath: "/movies/movie1.mp4"},
		}

		mockLibrary.EXPECT().FindMovies(ctx).Times(1).Return(discoveredFiles, nil)

		m := New(nil, nil, mockLibrary, store, nil, config.Manager{}, config.Config{})
		require.NotNil(t, m)

		err := m.IndexMovieLibrary(ctx)
		assert.NoError(t, err)
	})

	t.Run("successfully indexes new movie files", func(t *testing.T) {
		ctrl := gomock.NewController(t)
		ctx := context.Background()

		store := newStore(t, ctx)
		mockLibrary := mockLibrary.NewMockLibrary(ctrl)

		discoveredFiles := []library.MovieFile{
			{RelativePath: "Movie 1/movie1.mp4", AbsolutePath: "/movies/movie1.mp4", Size: 1024},
			{RelativePath: "Movie 2/movie2.mkv", AbsolutePath: "/movies/movie2.mkv", Size: 2048},
		}

		mockLibrary.EXPECT().FindMovies(ctx).Times(1).Return(discoveredFiles, nil)

		m := New(nil, nil, mockLibrary, store, nil, config.Manager{}, config.Config{})
		require.NotNil(t, m)

		err := m.IndexMovieLibrary(ctx)
		assert.NoError(t, err)

		movies, err := store.ListMovies(ctx)
		require.NoError(t, err)
		assert.Len(t, movies, 2)

		movieFiles, err := store.ListMovieFiles(ctx)
		require.NoError(t, err)
		assert.Len(t, movieFiles, 2)

		assert.Equal(t, "Movie 1/movie1.mp4", *movieFiles[0].RelativePath)
		assert.Equal(t, int64(1024), movieFiles[0].Size)
		assert.Equal(t, "Movie 2/movie2.mkv", *movieFiles[1].RelativePath)
		assert.Equal(t, int64(2048), movieFiles[1].Size)

		assert.Equal(t, int32(1), *movies[0].MovieFileID)
		assert.Equal(t, "Movie 1", *movies[0].Path)
		assert.Equal(t, int32(2), *movies[1].MovieFileID)
		assert.Equal(t, "Movie 2", *movies[1].Path)
	})

	t.Run("create movie for already tracked file", func(t *testing.T) {
		ctrl := gomock.NewController(t)
		ctx := context.Background()

		store := newStore(t, ctx)
		mockLibrary := mockLibrary.NewMockLibrary(ctrl)

		_, err := store.CreateMovieFile(ctx, model.MovieFile{
			Size:             1024,
			RelativePath:     ptr("Movie 1/movie1.mp4"),
			OriginalFilePath: ptr("/movies/Movie 1/movie1.mp4"),
		})
		require.NoError(t, err)

		discoveredFiles := []library.MovieFile{
			{RelativePath: "Movie 1/movie1.mp4", AbsolutePath: "/movies/Movie 1/movie1.mp4"},
		}

		mockLibrary.EXPECT().FindMovies(ctx).Times(1).Return(discoveredFiles, nil)

		m := New(nil, nil, mockLibrary, store, nil, config.Manager{}, config.Config{})
		require.NotNil(t, m)

		err = m.IndexMovieLibrary(ctx)
		assert.NoError(t, err)

		movieFiles, err := store.ListMovieFiles(ctx)
		require.NoError(t, err)
		assert.Len(t, movieFiles, 1)

		movies, err := store.ListMovies(ctx)
		require.NoError(t, err)
		require.Len(t, movies, 1)

		assert.Equal(t, int32(1), *movies[0].MovieFileID)
		assert.Equal(t, "Movie 1", *movies[0].Path)
	})

	t.Run("link new movie file to existing movie", func(t *testing.T) {
		ctrl := gomock.NewController(t)
		ctx := context.Background()

		store := newStore(t, ctx)
		mockLibrary := mockLibrary.NewMockLibrary(ctrl)

		_, err := store.CreateMovieFile(ctx, model.MovieFile{
			Size:             1024,
			RelativePath:     ptr("Movie 1/movie1.mp4"),
			OriginalFilePath: ptr("/movies/Movie 1/movie1.mp4"),
		})
		require.NoError(t, err)

		discoveredFiles := []library.MovieFile{
			{RelativePath: "Movie 1/movie1.mp4", AbsolutePath: "/movies/Movie 1/movie1.mp4"},
		}

		mockLibrary.EXPECT().FindMovies(ctx).Times(1).Return(discoveredFiles, nil)

		m := New(nil, nil, mockLibrary, store, nil, config.Manager{}, config.Config{})
		require.NotNil(t, m)

		err = m.IndexMovieLibrary(ctx)
		assert.NoError(t, err)

		movieFiles, err := store.ListMovieFiles(ctx)
		require.NoError(t, err)
		assert.Len(t, movieFiles, 1)

		movies, err := store.ListMovies(ctx)
		require.NoError(t, err)
		require.Len(t, movies, 1)

		assert.Equal(t, int32(1), *movies[0].MovieFileID)
		assert.Equal(t, "Movie 1", *movies[0].Path)

		discoveredFiles = []library.MovieFile{
			{RelativePath: "Movie 1/movie1.mp4", AbsolutePath: "/movies/Movie 1/movie1.mp4"},
			{RelativePath: "Movie 1/movie1.mkv", AbsolutePath: "/movies/Movie 1/movie1.mkv"},
		}

		mockLibrary.EXPECT().FindMovies(ctx).Times(1).Return(discoveredFiles, nil)

		err = m.IndexMovieLibrary(ctx)
		assert.NoError(t, err)

		movieFiles, err = store.ListMovieFiles(ctx)
		require.NoError(t, err)
		assert.Len(t, movieFiles, 2)

		movies, err = store.ListMovies(ctx)
		require.NoError(t, err)
		require.Len(t, movies, 1)
	})
}

<<<<<<< HEAD
func TestRun(t *testing.T) {
	ctrl := gomock.NewController(t)
	prowlarrMock := prowlMock.NewMockClientInterface(ctrl)
	store, err := mediaSqlite.New(":memory:")
	require.Nil(t, err)

	schemas, err := storage.ReadSchemaFiles("../storage/sqlite/schema/schema.sql")
	require.Nil(t, err)

	ctx, cancel := context.WithTimeout(context.Background(), time.Second*2)
	defer cancel()
	err = store.Init(ctx, schemas...)
	require.Nil(t, err)

	movieFS, expectedMovies := library.MovieFSFromFile(t, "../library/testing/test_movies.txt")
	require.NotEmpty(t, expectedMovies)
	tvFS, expectedEpisodes := library.TVFSFromFile(t, "../library/testing/test_episodes.txt")
	require.NotEmpty(t, expectedEpisodes)

	lib := library.New(
		library.FileSystem{
			FS: movieFS,
		},
		library.FileSystem{
			FS: tvFS,
		},
		&mio.MediaFileSystem{},
	)
	pClient, err := prowlarr.New(":", "1234")
	pClient.ClientInterface = prowlarrMock
	require.NoError(t, err)

	require.NoError(t, err)

	mockFactory := downloadMock.NewMockFactory(ctrl)
	m := New(nil, pClient, lib, store, mockFactory, config.Manager{
		Jobs: config.Jobs{
			MovieReconcile:  time.Minute * 1,
			MovieIndex:      time.Minute * 1,
			SeriesReconcile: time.Minute * 1,
			SeriesIndex:     time.Minute * 1,
		},
	}, config.Config{})
	require.NotNil(t, m)

	err = m.Run(ctx)
	assert.ErrorIs(t, err, context.DeadlineExceeded)
}

=======
>>>>>>> df5c97d4
func TestMovieRejectRelease(t *testing.T) {
	t.Run("prefix match only", func(t *testing.T) {
		ctx := context.Background()
		det := &model.MovieMetadata{Title: "Brothers", Runtime: 60}
		profile := storage.QualityProfile{
			Name: "test",
			Qualities: []storage.QualityDefinition{{
				Name:          "WEBDL-1080p",
				MinSize:       17.0,
				MaxSize:       2000,
				PreferredSize: 1999,
			}},
		}
		protocols := map[string]struct{}{"usenet": {}, "torrent": {}}
		rejectFunc := RejectMovieReleaseFunc(ctx, det.Title, det.Runtime, profile, protocols)

		releases := getReleasesFromFile(t, "./testing/brother-releases.json")
		for _, r := range releases {
			got := rejectFunc(r)
			snaps.MatchSnapshot(t, []string{r.Title.MustGet(), strconv.FormatBool(got)})
		}
	})

	t.Run("reject by unavailable protocol", func(t *testing.T) {
		ctx := context.Background()
		det := &model.MovieMetadata{Title: "Interstellar"}
		profile := storage.QualityProfile{
			Name: "test",
			Qualities: []storage.QualityDefinition{{
				MinSize:       0,
				MaxSize:       1000,
				PreferredSize: 1999,
			}},
		}
		protocolsAvailable := map[string]struct{}{"torrent": {}, "ftp": {}}
		rejectFunc := RejectMovieReleaseFunc(ctx, det.Title, det.Runtime, profile, protocolsAvailable)

		// Test case where the release protocol is not available
		r2 := &prowlarr.ReleaseResource{Protocol: ptr(prowlarr.DownloadProtocolUsenet), Size: ptr(int64(500))}
		if !rejectFunc(r2) {
			t.Errorf("Expected rejection for protocol 'usenet' since it's unavailable")
		}
	})
}

func getReleasesFromFile(t *testing.T, path string) []*prowlarr.ReleaseResource {
	b, err := os.ReadFile(path)
	if err != nil {
		t.Fatal(err)
	}
	releases := make([]*prowlarr.ReleaseResource, 0)
	err = json.Unmarshal(b, &releases)
	if err != nil {
		t.Fatal(err)
	}
	return releases
}

func searchIndexersResponse(t *testing.T, releases []*prowlarr.ReleaseResource) *http.Response {
	resp := &http.Response{
		StatusCode: http.StatusOK,
		Header:     make(map[string][]string),
	}

	out, err := json.Marshal(releases)
	assert.Nil(t, err)

	resp.Body = io.NopCloser(bytes.NewBuffer(out))

	return resp
}

// mediaDetailsResponse returns an http.Response that represents a MediaDetails with the given title and runtime
func mediaDetailsResponse(title string, runtime int, releaseDate string) *http.Response {
	details := &tmdb.MediaDetails{
		ID:          1,
		Title:       &title,
		Runtime:     &runtime,
		ReleaseDate: &releaseDate,
	}

	b, _ := json.Marshal(details)

	return &http.Response{
		StatusCode: http.StatusOK,
		Body:       io.NopCloser(bytes.NewBuffer(b)),
	}
}

func sizeGBToBytes(gb int) *int64 {
	b := int64(gb * 1024 * 1024 * 1024)
	return &b
}

func newStore(t *testing.T, ctx context.Context) storage.Storage {
	store, err := mediaSqlite.New(":memory:")
	require.NoError(t, err)

	schemas, err := storage.ReadSchemaFiles("../storage/sqlite/schema/schema.sql", "../storage/sqlite/schema/defaults.sql")
	require.NoError(t, err)

	err = store.Init(ctx, schemas...)
	require.NoError(t, err)

	return store
}

func TestGetMovieDetailByTMDBID(t *testing.T) {
	ctx := context.Background()

	t.Run("success - movie not in library", func(t *testing.T) {
		ctrl := gomock.NewController(t)
		store := mocks.NewMockStorage(ctrl)
		m := New(nil, nil, nil, store, nil, config.Manager{}, config.Config{})

		releaseDate := time.Date(2023, 1, 15, 0, 0, 0, 0, time.UTC)
		year := int32(2023)
		metadata := &model.MovieMetadata{
			ID:               1,
			TmdbID:           123,
			Title:            "Test Movie",
			OriginalTitle:    ptr("Original Test Movie"),
			Overview:         ptr("Test movie overview"),
			Images:           "poster.jpg",
			Runtime:          120,
			Genres:           ptr("Action, Drama"),
			Studio:           ptr("Test Studio"),
			Website:          ptr("https://test.com"),
			CollectionTmdbID: ptr(int32(456)),
			CollectionTitle:  ptr("Test Collection"),
			Popularity:       ptr(8.5),
			Year:             &year,
			ReleaseDate:      &releaseDate,
		}

		store.EXPECT().GetMovieMetadata(ctx, gomock.Any()).Return(metadata, nil)
		store.EXPECT().GetMovieByMetadataID(ctx, 1).Return(nil, storage.ErrNotFound)

		result, err := m.GetMovieDetailByTMDBID(ctx, 123)
		require.NoError(t, err)
		require.NotNil(t, result)

		assert.Equal(t, int32(123), result.TMDBID)
		assert.Equal(t, ptr("Original Test Movie"), result.OriginalTitle)
		assert.Equal(t, "Test Movie", result.Title)
		assert.Equal(t, ptr("Test movie overview"), result.Overview)
		assert.Equal(t, "poster.jpg", result.PosterPath)
		assert.Equal(t, ptr(int32(120)), result.Runtime)
		assert.Equal(t, ptr("Action, Drama"), result.Genres)
		assert.Equal(t, ptr("Test Studio"), result.Studio)
		assert.Equal(t, ptr("https://test.com"), result.Website)
		assert.Equal(t, ptr(int32(456)), result.CollectionTmdbID)
		assert.Equal(t, ptr("Test Collection"), result.CollectionTitle)
		assert.Equal(t, ptr(8.5), result.Popularity)
		assert.Equal(t, &year, result.Year)
		assert.Equal(t, ptr("2023-01-15"), result.ReleaseDate)
		assert.Equal(t, "Not In Library", result.LibraryStatus)
		assert.Nil(t, result.Path)
		assert.Nil(t, result.QualityProfileID)
		assert.Nil(t, result.Monitored)
	})

	t.Run("success - movie in library", func(t *testing.T) {
		ctrl := gomock.NewController(t)
		store := mocks.NewMockStorage(ctrl)
		m := New(nil, nil, nil, store, nil, config.Manager{}, config.Config{})

		metadata := &model.MovieMetadata{
			ID:      1,
			TmdbID:  123,
			Title:   "Test Movie",
			Images:  "poster.jpg",
			Runtime: 120,
		}

		path := "/movies/test-movie"
		qualityProfileID := int32(2)
		movie := &storage.Movie{
			Movie: model.Movie{
				ID:               1,
				MovieMetadataID:  ptr(int32(1)),
				Path:             &path,
				QualityProfileID: qualityProfileID,
				Monitored:        1,
			},
			State: storage.MovieStateDownloaded,
		}

		store.EXPECT().GetMovieMetadata(ctx, gomock.Any()).Return(metadata, nil)
		store.EXPECT().GetMovieByMetadataID(ctx, 1).Return(movie, nil)

		result, err := m.GetMovieDetailByTMDBID(ctx, 123)
		require.NoError(t, err)
		require.NotNil(t, result)

		assert.Equal(t, int32(123), result.TMDBID)
		assert.Equal(t, "Test Movie", result.Title)
		assert.Equal(t, string(storage.MovieStateDownloaded), result.LibraryStatus)
		assert.Equal(t, &path, result.Path)
		assert.Equal(t, &qualityProfileID, result.QualityProfileID)
		monitored := true
		assert.Equal(t, &monitored, result.Monitored)
	})

	t.Run("success - movie with nil release date", func(t *testing.T) {
		ctrl := gomock.NewController(t)
		store := mocks.NewMockStorage(ctrl)
		m := New(nil, nil, nil, store, nil, config.Manager{}, config.Config{})

		metadata := &model.MovieMetadata{
			ID:          1,
			TmdbID:      123,
			Title:       "Test Movie",
			Images:      "poster.jpg",
			Runtime:     120,
			ReleaseDate: nil,
		}

		store.EXPECT().GetMovieMetadata(ctx, gomock.Any()).Return(metadata, nil)
		store.EXPECT().GetMovieByMetadataID(ctx, 1).Return(nil, storage.ErrNotFound)

		result, err := m.GetMovieDetailByTMDBID(ctx, 123)
		require.NoError(t, err)
		require.NotNil(t, result)

		assert.Equal(t, int32(123), result.TMDBID)
		assert.Nil(t, result.ReleaseDate)
		assert.Equal(t, "Not In Library", result.LibraryStatus)
	})

	t.Run("success - movie with unmonitored status", func(t *testing.T) {
		ctrl := gomock.NewController(t)
		store := mocks.NewMockStorage(ctrl)
		m := New(nil, nil, nil, store, nil, config.Manager{}, config.Config{})

		metadata := &model.MovieMetadata{
			ID:      1,
			TmdbID:  123,
			Title:   "Test Movie",
			Images:  "poster.jpg",
			Runtime: 120,
		}

		movie := &storage.Movie{
			Movie: model.Movie{
				ID:               1,
				MovieMetadataID:  ptr(int32(1)),
				QualityProfileID: 1,
				Monitored:        0, // Unmonitored
			},
			State: storage.MovieStateMissing,
		}

		store.EXPECT().GetMovieMetadata(ctx, gomock.Any()).Return(metadata, nil)
		store.EXPECT().GetMovieByMetadataID(ctx, 1).Return(movie, nil)

		result, err := m.GetMovieDetailByTMDBID(ctx, 123)
		require.NoError(t, err)
		require.NotNil(t, result)

		monitored := false
		assert.Equal(t, &monitored, result.Monitored)
		assert.Equal(t, string(storage.MovieStateMissing), result.LibraryStatus)
	})

	t.Run("error - GetMovieMetadata fails", func(t *testing.T) {
		ctrl := gomock.NewController(t)
		store := mocks.NewMockStorage(ctrl)
		m := New(nil, nil, nil, store, nil, config.Manager{}, config.Config{})

		expectedErr := errors.New("metadata fetch error")
		store.EXPECT().GetMovieMetadata(ctx, gomock.Any()).Return(nil, expectedErr)

		result, err := m.GetMovieDetailByTMDBID(ctx, 123)
		assert.Error(t, err)
		assert.Equal(t, expectedErr, err)
		assert.Nil(t, result)
	})

	t.Run("success - storage error non-NotFound is logged but not returned", func(t *testing.T) {
		ctrl := gomock.NewController(t)
		store := mocks.NewMockStorage(ctrl)
		m := New(nil, nil, nil, store, nil, config.Manager{}, config.Config{})

		metadata := &model.MovieMetadata{
			ID:      1,
			TmdbID:  123,
			Title:   "Test Movie",
			Images:  "poster.jpg",
			Runtime: 120,
		}

		dbErr := errors.New("database connection error")
		store.EXPECT().GetMovieMetadata(ctx, gomock.Any()).Return(metadata, nil)
		store.EXPECT().GetMovieByMetadataID(ctx, 1).Return(nil, dbErr)

		result, err := m.GetMovieDetailByTMDBID(ctx, 123)
		require.NoError(t, err)
		require.NotNil(t, result)

		assert.Equal(t, int32(123), result.TMDBID)
		assert.Equal(t, "Not In Library", result.LibraryStatus)
		assert.Nil(t, result.Path)
		assert.Nil(t, result.QualityProfileID)
		assert.Nil(t, result.Monitored)
	})
}

func TestBuildTVDetailResult(t *testing.T) {
	t.Run("builds complete TV detail result", func(t *testing.T) {
		m := New(nil, nil, nil, nil, nil, config.Manager{}, config.Config{})

		// Mock series metadata
		firstAirDate := time.Date(2023, 1, 15, 0, 0, 0, 0, time.UTC)
		lastAirDate := time.Date(2023, 12, 15, 0, 0, 0, 0, time.UTC)
		metadata := &model.SeriesMetadata{
			ID:             1,
			TmdbID:         123,
			Title:          "Test Series",
			Status:         "Continuing",
			Overview:       ptr("Test series overview"),
			FirstAirDate:   &firstAirDate,
			LastAirDate:    &lastAirDate,
			SeasonCount:    2,
			EpisodeCount:   20,
			ExternalIds:    nil,
			WatchProviders: nil,
		}

		// Mock TMDB details response
		details := &tmdb.SeriesDetailsResponse{
			PosterPath:   "poster.jpg",
			BackdropPath: "backdrop.jpg",
			Adult:        true,
			Popularity:   8.5,
			Networks: []tmdb.Network{
				{Name: "HBO"},
				{Name: "Netflix"},
			},
			Genres: []tmdb.Genre{
				{Name: "Drama"},
				{Name: "Thriller"},
			},
		}

		// Mock library series - in library and monitored
		path := "/tv/test-series"
		qualityProfileID := int32(2)
		series := &storage.Series{
			Series: model.Series{
				ID:               1,
				SeriesMetadataID: ptr(int32(1)),
				Path:             &path,
				QualityProfileID: qualityProfileID,
				Monitored:        1,
			},
			State: storage.SeriesStateDiscovered,
		}

		result := m.buildTVDetailResult(metadata, details, series, []SeasonResult{})

		assert.Equal(t, int32(123), result.TMDBID)
		assert.Equal(t, "Test Series", result.Title)
		assert.Equal(t, "Test series overview", result.Overview)
		assert.Equal(t, "poster.jpg", result.PosterPath)
		assert.Equal(t, ptr("backdrop.jpg"), result.BackdropPath)
		assert.Equal(t, ptr("2023-01-15"), result.FirstAirDate)
		assert.Equal(t, ptr("2023-12-15"), result.LastAirDate)
		assert.Equal(t, int32(2), result.SeasonCount)
		assert.Equal(t, int32(20), result.EpisodeCount)
		require.Len(t, result.Networks, 2)
		assert.Equal(t, "HBO", result.Networks[0].Name)
		assert.Equal(t, "Netflix", result.Networks[1].Name)
		assert.Equal(t, []string{"Drama", "Thriller"}, result.Genres)
		assert.Equal(t, ptr(true), result.Adult)
		pop := float64(8.5)
		assert.Equal(t, &pop, result.Popularity)
		assert.Equal(t, string(storage.SeriesStateDiscovered), result.LibraryStatus)
		assert.Equal(t, &path, result.Path)
		assert.Equal(t, &qualityProfileID, result.QualityProfileID)
		monitored := true
		assert.Equal(t, &monitored, result.Monitored)
	})

	t.Run("builds TV detail result not in library", func(t *testing.T) {
		m := New(nil, nil, nil, nil, nil, config.Manager{}, config.Config{})

		metadata := &model.SeriesMetadata{
			ID:             1,
			TmdbID:         123,
			Title:          "Test Series",
			Status:         "Continuing",
			SeasonCount:    1,
			EpisodeCount:   10,
			ExternalIds:    nil,
			WatchProviders: nil,
		}

		details := &tmdb.SeriesDetailsResponse{
			PosterPath:   "poster.jpg",
			BackdropPath: "backdrop.jpg",
		}

		// No series in library (nil)
		result := m.buildTVDetailResult(metadata, details, nil, []SeasonResult{})

		assert.Equal(t, int32(123), result.TMDBID)
		assert.Equal(t, "Test Series", result.Title)
		assert.Equal(t, "Not In Library", result.LibraryStatus)
		assert.Nil(t, result.Path)
		assert.Nil(t, result.QualityProfileID)
		assert.Nil(t, result.Monitored)
	})

	t.Run("builds TV detail result with minimal data", func(t *testing.T) {
		m := New(nil, nil, nil, nil, nil, config.Manager{}, config.Config{})

		metadata := &model.SeriesMetadata{
			ID:             1,
			TmdbID:         123,
			Title:          "Test Series",
			Status:         "Continuing",
			SeasonCount:    1,
			EpisodeCount:   5,
			ExternalIds:    nil,
			WatchProviders: nil,
		}

		details := &tmdb.SeriesDetailsResponse{
			PosterPath: "poster.jpg",
			// No backdrop, networks, genres, etc.
		}

		result := m.buildTVDetailResult(metadata, details, nil, []SeasonResult{})

		assert.Equal(t, int32(123), result.TMDBID)
		assert.Equal(t, "Test Series", result.Title)
		assert.Equal(t, "poster.jpg", result.PosterPath)
		assert.Nil(t, result.BackdropPath)
		assert.Nil(t, result.FirstAirDate)
		assert.Nil(t, result.LastAirDate)
		assert.Empty(t, result.Networks)
		assert.Empty(t, result.Genres)
		assert.Nil(t, result.Adult)
		assert.Nil(t, result.Popularity)
		assert.Equal(t, "Not In Library", result.LibraryStatus)
	})

	t.Run("builds TV detail result with unmonitored series", func(t *testing.T) {
		m := New(nil, nil, nil, nil, nil, config.Manager{}, config.Config{})

		metadata := &model.SeriesMetadata{
			ID:             1,
			TmdbID:         123,
			Title:          "Test Series",
			Status:         "Continuing",
			SeasonCount:    1,
			EpisodeCount:   5,
			ExternalIds:    nil,
			WatchProviders: nil,
		}

		details := &tmdb.SeriesDetailsResponse{
			PosterPath: "poster.jpg",
		}

		// Unmonitored series
		series := &storage.Series{
			Series: model.Series{
				ID:               1,
				SeriesMetadataID: ptr(int32(1)),
				QualityProfileID: 1,
				Monitored:        0, // Unmonitored
			},
			State: storage.SeriesStateMissing,
		}

		result := m.buildTVDetailResult(metadata, details, series, []SeasonResult{})

		monitored := false
		assert.Equal(t, &monitored, result.Monitored)
		assert.Equal(t, string(storage.SeriesStateMissing), result.LibraryStatus)
	})
}

func TestGetTVDetailByTMDBID(t *testing.T) {
	ctx := context.Background()

	t.Run("success - TV show not in library", func(t *testing.T) {
		ctrl := gomock.NewController(t)
		store := mocks.NewMockStorage(ctrl)
		tmdbMock := tmdbMocks.NewMockITmdb(ctrl)

		m := New(tmdbMock, nil, nil, store, nil, config.Manager{}, config.Config{})

		firstAirDate := time.Date(2023, 1, 15, 0, 0, 0, 0, time.UTC)
		externalIDsJSON := `{"imdb_id":"tt7654321","tvdb_id":54321}`
		watchProvidersJSON := `{"US":{"flatrate":[{"provider_id":8,"provider_name":"Netflix","logo_path":"/net.png"}]}}`
		metadata := &model.SeriesMetadata{
			ID:             1,
			TmdbID:         123,
			Title:          "Test Series",
			Overview:       ptr("Test series overview"),
			FirstAirDate:   &firstAirDate,
			SeasonCount:    2,
			EpisodeCount:   20,
			Status:         "Continuing",
			ExternalIds:    &externalIDsJSON,
			WatchProviders: &watchProvidersJSON,
		}

		// Mock series details response will be returned via HTTP response

		// Mock GetSeriesMetadata call
		store.EXPECT().GetSeriesMetadata(ctx, gomock.Any()).Return(metadata, nil)

		// Mock TvSeriesDetails call
		responseBody := `{"poster_path":"poster.jpg","backdrop_path":"backdrop.jpg","networks":[{"name":"HBO"}],"genres":[{"name":"Drama"}]}`
		resp := &http.Response{
			StatusCode: 200,
			Body:       io.NopCloser(bytes.NewBufferString(responseBody)),
		}
		tmdbMock.EXPECT().TvSeriesDetails(ctx, int32(123), nil).Return(resp, nil)

		// Mock GetSeries call - not found
		store.EXPECT().GetSeries(ctx, gomock.Any()).Return(nil, storage.ErrNotFound)

		result, err := m.GetTVDetailByTMDBID(ctx, 123)
		require.NoError(t, err)
		require.NotNil(t, result)

		assert.Equal(t, int32(123), result.TMDBID)
		assert.Equal(t, "Test Series", result.Title)
		assert.Equal(t, "Test series overview", result.Overview)
		assert.Equal(t, "poster.jpg", result.PosterPath)
		assert.Equal(t, ptr("backdrop.jpg"), result.BackdropPath)
		assert.Equal(t, ptr("2023-01-15"), result.FirstAirDate)
		assert.Equal(t, int32(2), result.SeasonCount)
		assert.Equal(t, int32(20), result.EpisodeCount)
		require.Len(t, result.Networks, 1)
		assert.Equal(t, "HBO", result.Networks[0].Name)
		assert.Equal(t, []string{"Drama"}, result.Genres)
		assert.Equal(t, "Not In Library", result.LibraryStatus)
		assert.Nil(t, result.Path)
		assert.Nil(t, result.QualityProfileID)
		assert.Nil(t, result.Monitored)
		// Check external IDs from stored data
		require.NotNil(t, result.ExternalIDs)
		assert.Equal(t, ptr("tt7654321"), result.ExternalIDs.ImdbID)
		tvdbID := 54321
		assert.Equal(t, &tvdbID, result.ExternalIDs.TvdbID)
		// Check watch providers from stored data
		require.Len(t, result.WatchProviders, 1)
		assert.Equal(t, 8, result.WatchProviders[0].ProviderID)
		assert.Equal(t, "Netflix", result.WatchProviders[0].Name)
		assert.Equal(t, ptr("/net.png"), result.WatchProviders[0].LogoPath)
	})

	t.Run("success - TV show in library", func(t *testing.T) {
		ctrl := gomock.NewController(t)
		store := mocks.NewMockStorage(ctrl)
		tmdbMock := tmdbMocks.NewMockITmdb(ctrl)

		m := New(tmdbMock, nil, nil, store, nil, config.Manager{}, config.Config{})

		emptyExternalIDsJSON := `{"imdb_id":null,"tvdb_id":null}`
		emptyWatchProvidersJSON := `{"US":{"flatrate":[]}}`
		metadata := &model.SeriesMetadata{
			ID:             1,
			TmdbID:         123,
			Title:          "Test Series",
			SeasonCount:    1,
			EpisodeCount:   10,
			Status:         "Continuing",
			ExternalIds:    &emptyExternalIDsJSON,
			WatchProviders: &emptyWatchProvidersJSON,
		}

		// Mock series details response will be returned via HTTP response

		path := "/tv/test-series"
		qualityProfileID := int32(2)
		series := &storage.Series{
			Series: model.Series{
				ID:               1,
				SeriesMetadataID: ptr(int32(1)),
				Path:             &path,
				QualityProfileID: qualityProfileID,
				Monitored:        1,
			},
			State: storage.SeriesStateDiscovered,
		}

		store.EXPECT().GetSeriesMetadata(ctx, gomock.Any()).Return(metadata, nil)

		responseBody := `{"poster_path":"poster.jpg","backdrop_path":"backdrop.jpg"}`
		resp := &http.Response{
			StatusCode: 200,
			Body:       io.NopCloser(bytes.NewBufferString(responseBody)),
		}
		tmdbMock.EXPECT().TvSeriesDetails(ctx, int32(123), nil).Return(resp, nil)

		store.EXPECT().GetSeries(ctx, gomock.Any()).Return(series, nil)

		// Mock calls for seasons and episodes (empty list since this test doesn't focus on seasons)
		store.EXPECT().ListSeasons(ctx, gomock.Any()).Return([]*storage.Season{}, nil)

		result, err := m.GetTVDetailByTMDBID(ctx, 123)
		require.NoError(t, err)
		require.NotNil(t, result)

		assert.Equal(t, int32(123), result.TMDBID)
		assert.Equal(t, "Test Series", result.Title)
		assert.Equal(t, string(storage.SeriesStateDiscovered), result.LibraryStatus)
		assert.Equal(t, &path, result.Path)
		assert.Equal(t, &qualityProfileID, result.QualityProfileID)
		monitored := true
		assert.Equal(t, &monitored, result.Monitored)
	})

	t.Run("error - GetSeriesMetadata fails", func(t *testing.T) {
		ctrl := gomock.NewController(t)
		store := mocks.NewMockStorage(ctrl)
		tmdbMock := tmdbMocks.NewMockITmdb(ctrl)

		m := New(tmdbMock, nil, nil, store, nil, config.Manager{}, config.Config{})

		expectedErr := errors.New("metadata fetch error")
		store.EXPECT().GetSeriesMetadata(ctx, gomock.Any()).Return(nil, expectedErr)

		result, err := m.GetTVDetailByTMDBID(ctx, 123)
		assert.Error(t, err)
		assert.Equal(t, expectedErr, err)
		assert.Nil(t, result)
	})

	t.Run("error - TMDB API call fails", func(t *testing.T) {
		ctrl := gomock.NewController(t)
		store := mocks.NewMockStorage(ctrl)
		tmdbMock := tmdbMocks.NewMockITmdb(ctrl)

		m := New(tmdbMock, nil, nil, store, nil, config.Manager{}, config.Config{})

		metadata := &model.SeriesMetadata{
			ID:             1,
			TmdbID:         123,
			Title:          "Test Series",
			Status:         "Continuing",
			ExternalIds:    nil,
			WatchProviders: nil,
		}

		store.EXPECT().GetSeriesMetadata(ctx, gomock.Any()).Return(metadata, nil)

		expectedErr := errors.New("TMDB API error")
		tmdbMock.EXPECT().TvSeriesDetails(ctx, int32(123), nil).Return(nil, expectedErr)

		result, err := m.GetTVDetailByTMDBID(ctx, 123)
		assert.Error(t, err)
		assert.Equal(t, expectedErr, err)
		assert.Nil(t, result)
	})

	t.Run("success - storage error non-NotFound is logged but not returned", func(t *testing.T) {
		ctrl := gomock.NewController(t)
		store := mocks.NewMockStorage(ctrl)
		tmdbMock := tmdbMocks.NewMockITmdb(ctrl)

		m := New(tmdbMock, nil, nil, store, nil, config.Manager{}, config.Config{})

		metadata := &model.SeriesMetadata{
			ID:             1,
			TmdbID:         123,
			Title:          "Test Series",
			Status:         "Continuing",
			ExternalIds:    nil,
			WatchProviders: nil,
		}

		// Mock series details response will be returned via HTTP response

		store.EXPECT().GetSeriesMetadata(ctx, gomock.Any()).Return(metadata, nil)

		responseBody := `{"poster_path":"poster.jpg"}`
		resp := &http.Response{
			StatusCode: 200,
			Body:       io.NopCloser(bytes.NewBufferString(responseBody)),
		}
		tmdbMock.EXPECT().TvSeriesDetails(ctx, int32(123), nil).Return(resp, nil)

		dbErr := errors.New("database connection error")
		store.EXPECT().GetSeries(ctx, gomock.Any()).Return(nil, dbErr)

		result, err := m.GetTVDetailByTMDBID(ctx, 123)
		require.NoError(t, err)
		require.NotNil(t, result)

		assert.Equal(t, int32(123), result.TMDBID)
		assert.Equal(t, "Not In Library", result.LibraryStatus)
		assert.Nil(t, result.Path)
		assert.Nil(t, result.QualityProfileID)
		assert.Nil(t, result.Monitored)
	})

	t.Run("error - TMDB returns empty FirstAirDate", func(t *testing.T) {
		ctrl := gomock.NewController(t)
		store := mocks.NewMockStorage(ctrl)
		tmdbMock := tmdbMocks.NewMockITmdb(ctrl)

		m := New(tmdbMock, nil, nil, store, nil, config.Manager{}, config.Config{})

		// This should trigger the creation of metadata which calls FromSeriesDetails with empty FirstAirDate
		store.EXPECT().GetSeriesMetadata(ctx, gomock.Any()).Return(nil, storage.ErrNotFound)

		// Mock GetSeriesDetails to return series with empty FirstAirDate
		tmdbMock.EXPECT().GetSeriesDetails(ctx, 123).Return(&tmdb.SeriesDetails{
			ID:               123,
			Name:             "Test Series",
			FirstAirDate:     "", // Empty date that causes the parsing error
			NumberOfSeasons:  1,
			NumberOfEpisodes: 10,
			Seasons:          []tmdb.Season{}, // Empty to avoid creating season metadata
		}, nil)

		// Mock external IDs and watch providers calls during metadata creation
		extIDsResp := &http.Response{StatusCode: 200, Body: io.NopCloser(bytes.NewBufferString(`{"imdb_id":null,"tvdb_id":null}`))}
		tmdbMock.EXPECT().TvSeriesExternalIds(ctx, int32(123)).Return(extIDsResp, nil)
		wpResp := &http.Response{StatusCode: 200, Body: io.NopCloser(bytes.NewBufferString(`{"results":{"US":{"flatrate":[]}}}`))}
		tmdbMock.EXPECT().TvSeriesWatchProviders(ctx, int32(123)).Return(wpResp, nil)

		// Mock CreateSeriesMetadata call
		store.EXPECT().CreateSeriesMetadata(ctx, gomock.Any()).Return(int64(1), nil)

		// Mock GetSeriesMetadata call after creation
		createdMetadata := &model.SeriesMetadata{
			ID:             1,
			TmdbID:         123,
			Title:          "Test Series",
			Status:         "Continuing",
			FirstAirDate:   nil, // Should be nil due to empty date
			SeasonCount:    1,
			EpisodeCount:   10,
			ExternalIds:    nil,
			WatchProviders: nil,
		}
		store.EXPECT().GetSeriesMetadata(ctx, gomock.Any()).Return(createdMetadata, nil)

		// Mock TvSeriesDetails call for the main flow
		responseBody := `{"poster_path":"poster.jpg"}`
		resp := &http.Response{
			StatusCode: 200,
			Body:       io.NopCloser(bytes.NewBufferString(responseBody)),
		}
		tmdbMock.EXPECT().TvSeriesDetails(ctx, int32(123), nil).Return(resp, nil)

		// Mock GetSeries call - not found
		store.EXPECT().GetSeries(ctx, gomock.Any()).Return(nil, storage.ErrNotFound)

		result, err := m.GetTVDetailByTMDBID(ctx, 123)
		require.NoError(t, err, "Should handle empty FirstAirDate gracefully")
		require.NotNil(t, result)

		assert.Equal(t, int32(123), result.TMDBID)
		assert.Equal(t, "Test Series", result.Title)
		assert.Nil(t, result.FirstAirDate) // Should be nil when date is empty
		assert.Equal(t, "Not In Library", result.LibraryStatus)
	})
}

func TestParseTMDBDate(t *testing.T) {
	t.Run("parses valid date", func(t *testing.T) {
		result, err := parseTMDBDate("2023-01-15")
		require.NoError(t, err)
		require.NotNil(t, result)
		assert.Equal(t, 2023, result.Year())
		assert.Equal(t, time.January, result.Month())
		assert.Equal(t, 15, result.Day())
	})

	t.Run("handles empty string", func(t *testing.T) {
		result, err := parseTMDBDate("")
		require.NoError(t, err)
		assert.Nil(t, result)
	})

	t.Run("returns error for invalid date", func(t *testing.T) {
		result, err := parseTMDBDate("invalid-date")
		assert.Error(t, err)
		assert.Nil(t, result)
	})
}

func TestMediaManager_AddSeriesToLibrary(t *testing.T) {
	t.Run("error getting quality profile", func(t *testing.T) {
		ctrl := gomock.NewController(t)
		ctx := context.Background()

		store := mocks.NewMockStorage(ctrl)
		store.EXPECT().GetQualityProfile(gomock.Any(), int64(1)).Return(storage.QualityProfile{}, errors.New("expected testing error"))

		m := New(nil, nil, nil, store, nil, config.Manager{}, config.Config{})
		require.NotNil(t, m)

		req := AddSeriesRequest{
			TMDBID:           1234,
			QualityProfileID: 1,
		}

		_, err := m.AddSeriesToLibrary(ctx, req)
		assert.Error(t, err)
		assert.Equal(t, "expected testing error", err.Error())
	})

	t.Run("error getting series metadata from tdmb", func(t *testing.T) {
		ctx := context.Background()
		ctrl := gomock.NewController(t)

		store := newStore(t, ctx)
		store.CreateQualityProfile(ctx, model.QualityProfile{
			ID:   1,
			Name: "test-profile",
		})

		tmdbMock := tmdbMocks.NewMockITmdb(ctrl)
		tmdbMock.EXPECT().GetSeriesDetails(gomock.Any(), gomock.Any()).Return(nil, errors.New("expected testing error"))

		m := New(tmdbMock, nil, nil, store, nil, config.Manager{}, config.Config{})
		require.NotNil(t, m)

		req := AddSeriesRequest{
			TMDBID:           1234,
			QualityProfileID: 1,
		}

		_, err := m.AddSeriesToLibrary(ctx, req)
		assert.Error(t, err)
		assert.Equal(t, "expected testing error", err.Error())
	})

	t.Run("series metadata exists in db - series exists", func(t *testing.T) {
		ctx := context.Background()
		ctrl := gomock.NewController(t)

		store := newStore(t, ctx)
		_, err := store.CreateQualityProfile(ctx, model.QualityProfile{
			ID:   1,
			Name: "test-profile",
		})
		require.NoError(t, err)

		metadataID, err := store.CreateSeriesMetadata(ctx, model.SeriesMetadata{
			ID:             1,
			TmdbID:         1234,
			Title:          "Test Series",
			SeasonCount:    1,
			EpisodeCount:   1,
			Status:         "Continuing",
			ExternalIds:    nil, // Optional field
			WatchProviders: nil, // Optional field
		})
		require.NoError(t, err)

		seriesID, err := store.CreateSeries(ctx, storage.Series{
			Series: model.Series{
				ID:               1,
				SeriesMetadataID: ptr(int32(metadataID)),
				Monitored:        1,
				QualityProfileID: 1,
				Added:            ptr(time.Now()),
			},
		}, storage.SeriesStateMissing)
		require.NoError(t, err)

		tmdbMock := tmdbMocks.NewMockITmdb(ctrl)

		m := New(tmdbMock, nil, nil, store, nil, config.Manager{}, config.Config{})
		require.NotNil(t, m)

		req := AddSeriesRequest{
			TMDBID:           1234,
			QualityProfileID: 1,
		}

		series, err := m.AddSeriesToLibrary(ctx, req)
		require.NoError(t, err)

		assert.Equal(t, series.ID, int32(seriesID))
		assert.Equal(t, series.SeriesMetadataID, ptr(int32(metadataID)))
		assert.Equal(t, series.Monitored, int32(1))
		assert.Equal(t, series.QualityProfileID, int32(1))
		assert.Equal(t, storage.SeriesStateMissing, series.State)
	})

	t.Run("series metadata exists in db - series does not exist - unreleased", func(t *testing.T) {
		ctx := context.Background()
		ctrl := gomock.NewController(t)

		store := newStore(t, ctx)
		_, err := store.CreateQualityProfile(ctx, model.QualityProfile{
			ID:   1,
			Name: "test-profile",
		})
		require.NoError(t, err)

		metadataID, err := store.CreateSeriesMetadata(ctx, model.SeriesMetadata{
			ID:             1,
			TmdbID:         1234,
			Title:          "Test Series",
			SeasonCount:    1,
			EpisodeCount:   1,
			Status:         "Continuing",
			FirstAirDate:   ptr(time.Now().Add(time.Hour * 24 * 7)),
			ExternalIds:    nil, // Optional field
			WatchProviders: nil, // Optional field
		})
		require.NoError(t, err)

		tmdbMock := tmdbMocks.NewMockITmdb(ctrl)

		m := New(tmdbMock, nil, nil, store, nil, config.Manager{}, config.Config{})
		require.NotNil(t, m)

		req := AddSeriesRequest{
			TMDBID:           1234,
			QualityProfileID: 1,
		}

		series, err := m.AddSeriesToLibrary(ctx, req)
		require.NoError(t, err)

		assert.Equal(t, series.ID, int32(1))
		assert.Equal(t, series.SeriesMetadataID, ptr(int32(metadataID)))
		assert.Equal(t, series.Monitored, int32(1))
		assert.Equal(t, series.QualityProfileID, int32(1))
		assert.Equal(t, storage.SeriesStateUnreleased, series.State)
	})

	t.Run("series metadata exists in db - series does not exist - released", func(t *testing.T) {
		ctx := context.Background()
		ctrl := gomock.NewController(t)

		store := newStore(t, ctx)
		_, err := store.CreateQualityProfile(ctx, model.QualityProfile{
			ID:   1,
			Name: "test-profile",
		})
		require.NoError(t, err)

		tmdbMock := tmdbMocks.NewMockITmdb(ctrl)
		details := &tmdb.SeriesDetails{
			ID:               1,
			Name:             "test series",
			FirstAirDate:     time.Now().Add(-time.Hour * 2).Format(tmdb.ReleaseDateFormat),
			NumberOfSeasons:  1,
			NumberOfEpisodes: 1,
			Seasons: []tmdb.Season{
				{
					ID:           1,
					Name:         "test season",
					SeasonNumber: 1,
					Episodes: []tmdb.Episode{
						{
							ID:            1,
							Name:          "test episode",
							EpisodeNumber: 1,
						},
					},
				},
			},
		}

		tmdbMock.EXPECT().GetSeriesDetails(gomock.Any(), gomock.Any()).Return(details, nil)

		// Mock external IDs and watch providers calls during metadata creation
		extIDsResp := &http.Response{StatusCode: 200, Body: io.NopCloser(bytes.NewBufferString(`{"imdb_id":null,"tvdb_id":null}`))}
		tmdbMock.EXPECT().TvSeriesExternalIds(gomock.Any(), int32(1234)).Return(extIDsResp, nil)
		wpResp := &http.Response{StatusCode: 200, Body: io.NopCloser(bytes.NewBufferString(`{"results":{"US":{"flatrate":[]}}}`))}
		tmdbMock.EXPECT().TvSeriesWatchProviders(gomock.Any(), int32(1234)).Return(wpResp, nil)

		m := New(tmdbMock, nil, nil, store, nil, config.Manager{}, config.Config{})
		require.NotNil(t, m)

		req := AddSeriesRequest{
			TMDBID:           1234,
			QualityProfileID: 1,
		}

		series, err := m.AddSeriesToLibrary(ctx, req)
		require.NoError(t, err)

		assert.Equal(t, int32(1), series.ID)
		assert.Equal(t, ptr(int32(1)), series.SeriesMetadataID)
		assert.Equal(t, int32(1), series.Monitored)
		assert.Equal(t, int32(1), series.QualityProfileID)
		assert.Equal(t, storage.SeriesStateMissing, series.State)

		seasons, err := m.storage.ListSeasons(ctx, table.Season.SeriesID.EQ(sqlite.Int32(series.ID)))
		assert.Nil(t, err)
		require.Len(t, seasons, 1)
		assert.Equal(t, int32(series.ID), seasons[0].SeriesID)
		assert.Equal(t, seasons[0].State, storage.SeasonStateMissing)
		assert.Equal(t, int32(1), seasons[0].Monitored)

		episodes, err := m.storage.ListEpisodes(ctx, table.Episode.SeasonID.EQ(sqlite.Int32(seasons[0].ID)))
		assert.Nil(t, err)
		require.Len(t, episodes, 1)
		assert.Equal(t, int32(1), episodes[0].EpisodeNumber)
		assert.Equal(t, int32(1), episodes[0].Monitored)
		assert.Equal(t, storage.EpisodeStateMissing, episodes[0].State)
	})
}

func TestMediaManager_GetJob(t *testing.T) {
	t.Run("get job", func(t *testing.T) {
		ctx := context.Background()
		store := newStore(t, ctx)
		scheduler := NewScheduler(store, config.Manager{}, make(map[JobType]JobExecutor))

		id, err := scheduler.createPendingJob(ctx, MovieIndex)
		require.Nil(t, err)
		require.NotEqual(t, id, int64(0))

		manager := MediaManager{
			storage:   store,
			scheduler: scheduler,
		}

		job, err := manager.GetJob(ctx, id)
		require.Nil(t, err)

		job.CreatedAt = time.Time{}
		job.UpdatedAt = time.Time{}

		assert.Equal(t, JobResponse{
			ID:    1,
			Type:  string(MovieIndex),
			State: string(storage.JobStatePending),
			Error: nil,
		}, job)
	})

	t.Run("job not found", func(t *testing.T) {
		ctx := context.Background()
		store := newStore(t, ctx)
		scheduler := NewScheduler(store, config.Manager{}, make(map[JobType]JobExecutor))

		manager := MediaManager{
			storage:   store,
			scheduler: scheduler,
		}

		_, err := manager.GetJob(ctx, 999)
		require.Error(t, err)
		assert.Equal(t, storage.ErrNotFound, err)
	})
}

func TestMediaManager_CreateJob(t *testing.T) {
	t.Run("create job successfully", func(t *testing.T) {
		ctx := context.Background()
		store := newStore(t, ctx)
		scheduler := NewScheduler(store, config.Manager{}, make(map[JobType]JobExecutor))

		manager := MediaManager{
			storage:   store,
			scheduler: scheduler,
		}

		req := TriggerJobRequest{Type: string(MovieIndex)}
		job, err := manager.CreateJob(ctx, req)
		require.NoError(t, err)

		assert.Equal(t, int64(1), job.ID)
		assert.Equal(t, string(MovieIndex), job.Type)
		assert.Equal(t, string(storage.JobStatePending), job.State)
		assert.Nil(t, job.Error)

		retrievedJob, err := manager.GetJob(ctx, job.ID)
		require.NoError(t, err)
		assert.Equal(t, job.ID, retrievedJob.ID)
		assert.Equal(t, job.Type, retrievedJob.Type)
		assert.Equal(t, job.State, retrievedJob.State)
	})

	t.Run("create job when pending already exists", func(t *testing.T) {
		ctx := context.Background()
		store := newStore(t, ctx)
		scheduler := NewScheduler(store, config.Manager{}, make(map[JobType]JobExecutor))

		manager := MediaManager{
			storage:   store,
			scheduler: scheduler,
		}

		req := TriggerJobRequest{Type: string(MovieReconcile)}
		job1, err := manager.CreateJob(ctx, req)
		require.NoError(t, err)
		assert.Equal(t, int64(1), job1.ID)

		job2, err := manager.CreateJob(ctx, req)
		require.NoError(t, err)
		assert.Equal(t, job1.ID, job2.ID)
		assert.Equal(t, string(MovieReconcile), job2.Type)

		listResult, err := manager.ListJobs(ctx, nil, nil)
		require.NoError(t, err)
		assert.Equal(t, 1, listResult.Count)
		assert.Equal(t, job1.ID, listResult.Jobs[0].ID)
	})

	t.Run("create multiple different job types", func(t *testing.T) {
		ctx := context.Background()
		store := newStore(t, ctx)
		scheduler := NewScheduler(store, config.Manager{}, make(map[JobType]JobExecutor))

		manager := MediaManager{
			storage:   store,
			scheduler: scheduler,
		}

		movieIndexReq := TriggerJobRequest{Type: string(MovieIndex)}
		seriesIndexReq := TriggerJobRequest{Type: string(SeriesIndex)}

		movieJob, err := manager.CreateJob(ctx, movieIndexReq)
		require.NoError(t, err)
		assert.Equal(t, string(MovieIndex), movieJob.Type)

		seriesJob, err := manager.CreateJob(ctx, seriesIndexReq)
		require.NoError(t, err)
		assert.Equal(t, string(SeriesIndex), seriesJob.Type)
		assert.NotEqual(t, movieJob.ID, seriesJob.ID)

		listResult, err := manager.ListJobs(ctx, nil, nil)
		require.NoError(t, err)
		assert.Equal(t, 2, listResult.Count)

		movieJobFound := false
		seriesJobFound := false
		for _, job := range listResult.Jobs {
			if job.ID == movieJob.ID {
				movieJobFound = true
				assert.Equal(t, string(MovieIndex), job.Type)
			}
			if job.ID == seriesJob.ID {
				seriesJobFound = true
				assert.Equal(t, string(SeriesIndex), job.Type)
			}
		}
		assert.True(t, movieJobFound, "movie job should be in list")
		assert.True(t, seriesJobFound, "series job should be in list")
	})
}

func TestMediaManager_ListJobs(t *testing.T) {
	t.Run("list all jobs", func(t *testing.T) {
		ctx := context.Background()
		store := newStore(t, ctx)
		scheduler := NewScheduler(store, config.Manager{}, make(map[JobType]JobExecutor))

		manager := MediaManager{
			storage:   store,
			scheduler: scheduler,
		}

		_, err := manager.CreateJob(ctx, TriggerJobRequest{Type: string(MovieIndex)})
		require.NoError(t, err)
		_, err = manager.CreateJob(ctx, TriggerJobRequest{Type: string(SeriesIndex)})
		require.NoError(t, err)

		result, err := manager.ListJobs(ctx, nil, nil)
		require.NoError(t, err)
		assert.Equal(t, 2, result.Count)
		assert.Len(t, result.Jobs, 2)
	})

	t.Run("list jobs filtered by type", func(t *testing.T) {
		ctx := context.Background()
		store := newStore(t, ctx)
		scheduler := NewScheduler(store, config.Manager{}, make(map[JobType]JobExecutor))

		manager := MediaManager{
			storage:   store,
			scheduler: scheduler,
		}

		_, err := manager.CreateJob(ctx, TriggerJobRequest{Type: string(MovieIndex)})
		require.NoError(t, err)
		_, err = manager.CreateJob(ctx, TriggerJobRequest{Type: string(SeriesIndex)})
		require.NoError(t, err)
		_, err = manager.CreateJob(ctx, TriggerJobRequest{Type: string(MovieReconcile)})
		require.NoError(t, err)

		jobType := string(MovieIndex)
		result, err := manager.ListJobs(ctx, &jobType, nil)
		require.NoError(t, err)
		assert.Equal(t, 1, result.Count)
		assert.Len(t, result.Jobs, 1)
		assert.Equal(t, string(MovieIndex), result.Jobs[0].Type)
	})

	t.Run("list jobs filtered by state", func(t *testing.T) {
		ctx := context.Background()
		store := newStore(t, ctx)
		scheduler := NewScheduler(store, config.Manager{}, make(map[JobType]JobExecutor))

		manager := MediaManager{
			storage:   store,
			scheduler: scheduler,
		}

		id1, err := manager.CreateJob(ctx, TriggerJobRequest{Type: string(MovieIndex)})
		require.NoError(t, err)
		_, err = manager.CreateJob(ctx, TriggerJobRequest{Type: string(SeriesIndex)})
		require.NoError(t, err)

		err = store.UpdateJobState(ctx, id1.ID, storage.JobStateRunning, nil)
		require.NoError(t, err)
		err = store.UpdateJobState(ctx, id1.ID, storage.JobStateDone, nil)
		require.NoError(t, err)

		state := string(storage.JobStatePending)
		result, err := manager.ListJobs(ctx, nil, &state)
		require.NoError(t, err)
		assert.Equal(t, 1, result.Count)
		assert.Len(t, result.Jobs, 1)
		assert.Equal(t, string(storage.JobStatePending), result.Jobs[0].State)
	})

	t.Run("list jobs filtered by type and state", func(t *testing.T) {
		ctx := context.Background()
		store := newStore(t, ctx)
		scheduler := NewScheduler(store, config.Manager{}, make(map[JobType]JobExecutor))

		manager := MediaManager{
			storage:   store,
			scheduler: scheduler,
		}

		id1, err := manager.CreateJob(ctx, TriggerJobRequest{Type: string(MovieIndex)})
		require.NoError(t, err)
		_, err = manager.CreateJob(ctx, TriggerJobRequest{Type: string(SeriesIndex)})
		require.NoError(t, err)
		_, err = manager.CreateJob(ctx, TriggerJobRequest{Type: string(MovieReconcile)})
		require.NoError(t, err)

		err = store.UpdateJobState(ctx, id1.ID, storage.JobStateRunning, nil)
		require.NoError(t, err)
		err = store.UpdateJobState(ctx, id1.ID, storage.JobStateDone, nil)
		require.NoError(t, err)

		jobType := string(MovieIndex)
		state := string(storage.JobStateDone)
		result, err := manager.ListJobs(ctx, &jobType, &state)
		require.NoError(t, err)
		assert.Equal(t, 1, result.Count)
		assert.Len(t, result.Jobs, 1)
		assert.Equal(t, string(MovieIndex), result.Jobs[0].Type)
		assert.Equal(t, string(storage.JobStateDone), result.Jobs[0].State)
	})

	t.Run("list jobs with no results", func(t *testing.T) {
		ctx := context.Background()
		store := newStore(t, ctx)
		scheduler := NewScheduler(store, config.Manager{}, make(map[JobType]JobExecutor))

		manager := MediaManager{
			storage:   store,
			scheduler: scheduler,
		}

		result, err := manager.ListJobs(ctx, nil, nil)
		require.NoError(t, err)
		assert.Equal(t, 0, result.Count)
		assert.Empty(t, result.Jobs)
	})

	t.Run("invalid job type", func(t *testing.T) {
		ctx := context.Background()
		store := newStore(t, ctx)
		scheduler := NewScheduler(store, config.Manager{}, make(map[JobType]JobExecutor))

		manager := MediaManager{
			storage:   store,
			scheduler: scheduler,
		}

		invalidType := "InvalidJobType"
		_, err := manager.ListJobs(ctx, &invalidType, nil)
		require.Error(t, err)
		assert.Contains(t, err.Error(), "invalid job type")
	})

	t.Run("invalid job state", func(t *testing.T) {
		ctx := context.Background()
		store := newStore(t, ctx)
		scheduler := NewScheduler(store, config.Manager{}, make(map[JobType]JobExecutor))

		manager := MediaManager{
			storage:   store,
			scheduler: scheduler,
		}

		invalidState := "InvalidState"
		_, err := manager.ListJobs(ctx, nil, &invalidState)
		require.Error(t, err)
		assert.Contains(t, err.Error(), "invalid job state")
	})
}

func TestMediaManager_CancelJob(t *testing.T) {
	t.Run("cancel running job", func(t *testing.T) {
		ctx := context.Background()
		store := newStore(t, ctx)

		jobExecuted := false
		jobCancelled := false
		executors := map[JobType]JobExecutor{
			MovieIndex: func(ctx context.Context, jobID int64) error {
				jobExecuted = true
				<-ctx.Done()
				jobCancelled = true
				return ctx.Err()
			},
		}
		scheduler := NewScheduler(store, config.Manager{}, executors)

		manager := MediaManager{
			storage:   store,
			scheduler: scheduler,
		}

		job, err := manager.CreateJob(ctx, TriggerJobRequest{Type: string(MovieIndex)})
		require.NoError(t, err)

		go scheduler.executeJob(ctx, &storage.Job{
			Job: model.Job{
				ID:   int32(job.ID),
				Type: job.Type,
			},
			State: storage.JobStatePending,
		})

		time.Sleep(100 * time.Millisecond)
		require.True(t, jobExecuted, "job should have started executing")

		result, err := manager.CancelJob(ctx, job.ID)
		require.NoError(t, err)
		assert.Equal(t, job.ID, result.ID)

		time.Sleep(200 * time.Millisecond)
		require.True(t, jobCancelled, "job should have been cancelled")

		cancelledJob, err := store.GetJob(ctx, job.ID)
		require.NoError(t, err)
		assert.Equal(t, storage.JobStateCancelled, cancelledJob.State)

		retrievedJob, err := manager.GetJob(ctx, job.ID)
		require.NoError(t, err)
		assert.Equal(t, string(storage.JobStateCancelled), retrievedJob.State)
	})

<<<<<<< HEAD
	t.Run("cancel non-running job", func(t *testing.T) {
=======
	t.Run("cancel pending job", func(t *testing.T) {
>>>>>>> df5c97d4
		ctx := context.Background()
		store := newStore(t, ctx)
		scheduler := NewScheduler(store, config.Manager{}, make(map[JobType]JobExecutor))

		manager := MediaManager{
			storage:   store,
			scheduler: scheduler,
		}

		job, err := manager.CreateJob(ctx, TriggerJobRequest{Type: string(MovieIndex)})
		require.NoError(t, err)

		result, err := manager.CancelJob(ctx, job.ID)
		require.NoError(t, err)
		assert.Equal(t, job.ID, result.ID)

<<<<<<< HEAD
		pendingJob, err := store.GetJob(ctx, job.ID)
		require.NoError(t, err)
		assert.Equal(t, storage.JobStatePending, pendingJob.State)

		retrievedJob, err := manager.GetJob(ctx, job.ID)
		require.NoError(t, err)
		assert.Equal(t, string(storage.JobStatePending), retrievedJob.State)
=======
		cancelledJob, err := store.GetJob(ctx, job.ID)
		require.NoError(t, err)
		assert.Equal(t, storage.JobStateCancelled, cancelledJob.State)

		retrievedJob, err := manager.GetJob(ctx, job.ID)
		require.NoError(t, err)
		assert.Equal(t, string(storage.JobStateCancelled), retrievedJob.State)
>>>>>>> df5c97d4
	})

	t.Run("cancel completed job", func(t *testing.T) {
		ctx := context.Background()
		store := newStore(t, ctx)
		scheduler := NewScheduler(store, config.Manager{}, make(map[JobType]JobExecutor))

		manager := MediaManager{
			storage:   store,
			scheduler: scheduler,
		}

		job, err := manager.CreateJob(ctx, TriggerJobRequest{Type: string(MovieIndex)})
		require.NoError(t, err)

		err = store.UpdateJobState(ctx, job.ID, storage.JobStateRunning, nil)
		require.NoError(t, err)
		err = store.UpdateJobState(ctx, job.ID, storage.JobStateDone, nil)
		require.NoError(t, err)

		result, err := manager.CancelJob(ctx, job.ID)
		require.NoError(t, err)
		assert.Equal(t, job.ID, result.ID)

		doneJob, err := store.GetJob(ctx, job.ID)
		require.NoError(t, err)
		assert.Equal(t, storage.JobStateDone, doneJob.State)

		retrievedJob, err := manager.GetJob(ctx, job.ID)
		require.NoError(t, err)
		assert.Equal(t, string(storage.JobStateDone), retrievedJob.State)
	})

	t.Run("cancel non-existent job", func(t *testing.T) {
		ctx := context.Background()
		store := newStore(t, ctx)
		scheduler := NewScheduler(store, config.Manager{}, make(map[JobType]JobExecutor))

		manager := MediaManager{
			storage:   store,
			scheduler: scheduler,
		}

		_, err := manager.CancelJob(ctx, 999)
		require.Error(t, err)
		assert.Equal(t, storage.ErrNotFound, err)
	})
}<|MERGE_RESOLUTION|>--- conflicted
+++ resolved
@@ -527,58 +527,6 @@
 	})
 }
 
-<<<<<<< HEAD
-func TestRun(t *testing.T) {
-	ctrl := gomock.NewController(t)
-	prowlarrMock := prowlMock.NewMockClientInterface(ctrl)
-	store, err := mediaSqlite.New(":memory:")
-	require.Nil(t, err)
-
-	schemas, err := storage.ReadSchemaFiles("../storage/sqlite/schema/schema.sql")
-	require.Nil(t, err)
-
-	ctx, cancel := context.WithTimeout(context.Background(), time.Second*2)
-	defer cancel()
-	err = store.Init(ctx, schemas...)
-	require.Nil(t, err)
-
-	movieFS, expectedMovies := library.MovieFSFromFile(t, "../library/testing/test_movies.txt")
-	require.NotEmpty(t, expectedMovies)
-	tvFS, expectedEpisodes := library.TVFSFromFile(t, "../library/testing/test_episodes.txt")
-	require.NotEmpty(t, expectedEpisodes)
-
-	lib := library.New(
-		library.FileSystem{
-			FS: movieFS,
-		},
-		library.FileSystem{
-			FS: tvFS,
-		},
-		&mio.MediaFileSystem{},
-	)
-	pClient, err := prowlarr.New(":", "1234")
-	pClient.ClientInterface = prowlarrMock
-	require.NoError(t, err)
-
-	require.NoError(t, err)
-
-	mockFactory := downloadMock.NewMockFactory(ctrl)
-	m := New(nil, pClient, lib, store, mockFactory, config.Manager{
-		Jobs: config.Jobs{
-			MovieReconcile:  time.Minute * 1,
-			MovieIndex:      time.Minute * 1,
-			SeriesReconcile: time.Minute * 1,
-			SeriesIndex:     time.Minute * 1,
-		},
-	}, config.Config{})
-	require.NotNil(t, m)
-
-	err = m.Run(ctx)
-	assert.ErrorIs(t, err, context.DeadlineExceeded)
-}
-
-=======
->>>>>>> df5c97d4
 func TestMovieRejectRelease(t *testing.T) {
 	t.Run("prefix match only", func(t *testing.T) {
 		ctx := context.Background()
@@ -1940,11 +1888,7 @@
 		assert.Equal(t, string(storage.JobStateCancelled), retrievedJob.State)
 	})
 
-<<<<<<< HEAD
-	t.Run("cancel non-running job", func(t *testing.T) {
-=======
 	t.Run("cancel pending job", func(t *testing.T) {
->>>>>>> df5c97d4
 		ctx := context.Background()
 		store := newStore(t, ctx)
 		scheduler := NewScheduler(store, config.Manager{}, make(map[JobType]JobExecutor))
@@ -1961,23 +1905,13 @@
 		require.NoError(t, err)
 		assert.Equal(t, job.ID, result.ID)
 
-<<<<<<< HEAD
-		pendingJob, err := store.GetJob(ctx, job.ID)
-		require.NoError(t, err)
-		assert.Equal(t, storage.JobStatePending, pendingJob.State)
+		cancelledJob, err := store.GetJob(ctx, job.ID)
+		require.NoError(t, err)
+		assert.Equal(t, storage.JobStateCancelled, cancelledJob.State)
 
 		retrievedJob, err := manager.GetJob(ctx, job.ID)
 		require.NoError(t, err)
-		assert.Equal(t, string(storage.JobStatePending), retrievedJob.State)
-=======
-		cancelledJob, err := store.GetJob(ctx, job.ID)
-		require.NoError(t, err)
-		assert.Equal(t, storage.JobStateCancelled, cancelledJob.State)
-
-		retrievedJob, err := manager.GetJob(ctx, job.ID)
-		require.NoError(t, err)
 		assert.Equal(t, string(storage.JobStateCancelled), retrievedJob.State)
->>>>>>> df5c97d4
 	})
 
 	t.Run("cancel completed job", func(t *testing.T) {
