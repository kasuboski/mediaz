package manager

import (
	"context"
	"fmt"
	"slices"
	"sync"
	"time"

	"github.com/go-jet/jet/v2/sqlite"
	"github.com/kasuboski/mediaz/pkg/download"
	"github.com/kasuboski/mediaz/pkg/logger"
	"github.com/kasuboski/mediaz/pkg/prowlarr"
	"github.com/kasuboski/mediaz/pkg/storage"
	"github.com/kasuboski/mediaz/pkg/storage/sqlite/schema/gen/model"
	"github.com/kasuboski/mediaz/pkg/storage/sqlite/schema/gen/table"
	"go.uber.org/zap"
)

var (
	// TODO: these are specific per indexer it seems.. need to store categories with the indexer
	MOVIE_CATEGORIES = []int32{2000}
	TV_CATEGORIES    = []int32{5000}
)

// ReconcileSnapshot is a thread safe snapshot of the current reconcile loop state
type ReconcileSnapshot struct {
	time              time.Time
	downloadProtocols map[string]struct{}
	downloadClients   []*model.DownloadClient
	indexers          []Indexer
	indexerIDs        []int32
	mu                sync.Mutex
}

func (r *ReconcileSnapshot) GetDownloadClient(id int32) *model.DownloadClient {
	dcs := r.GetDownloadClients()

	for _, dc := range dcs {
		if dc.ID == id {
			return dc
		}
	}

	return nil
}

func newReconcileSnapshot(indexers []Indexer, downloadClients []*model.DownloadClient) *ReconcileSnapshot {
	ids := make([]int32, 0)
	for i := range indexers {
		ids = append(ids, indexers[i].ID)
	}

	protocols := availableProtocols(downloadClients)

	return &ReconcileSnapshot{
		downloadClients:   downloadClients,
		downloadProtocols: protocols,
		indexerIDs:        ids,
		indexers:          indexers,
		mu:                sync.Mutex{},
		time:              now(),
	}
}

func (r *ReconcileSnapshot) GetDownloadClients() []*model.DownloadClient {
	r.mu.Lock()
	defer r.mu.Unlock()
	return r.downloadClients
}

func (r *ReconcileSnapshot) GetProtocols() map[string]struct{} {
	r.mu.Lock()
	defer r.mu.Unlock()
	return r.downloadProtocols
}

func (r *ReconcileSnapshot) GetIndexerIDs() []int32 {
	r.mu.Lock()
	defer r.mu.Unlock()
	return r.indexerIDs
}

func (r *ReconcileSnapshot) GetIndexers() []Indexer {
	r.mu.Lock()
	defer r.mu.Unlock()
	return r.indexers
}

func (m MediaManager) ReconcileMovies(ctx context.Context) error {
	log := logger.FromCtx(ctx)

	dcs, err := m.ListDownloadClients(ctx)
	if err != nil {
		return err
	}

<<<<<<< HEAD
	indexers, err := m.ListIndexers(ctx)
	if err != nil {
		return err
	}

	log.Debugw("listed indexers", "count", len(indexers))

	snapshot := newReconcileSnapshot(indexers, dcs)
=======
	snapshot := newReconcileSnapshot(make([]Indexer, 0), dcs)
>>>>>>> b16d17e4

	err = m.ReconcileMissingMovies(ctx, snapshot)
	if err != nil {
		log.Error("failed to reconcile missing movies", zap.Error(err))
	}

	err = m.ReconcileUnreleasedMovies(ctx, snapshot)
	if err != nil {
		log.Error("failed to reconcile unreleased movies", zap.Error(err))
	}

	err = m.ReconcileDownloadingMovies(ctx, snapshot)
	if err != nil {
		log.Error("failed to reconcile downloading movies", zap.Error(err))
	}

	err = m.ReconcileDiscoveredMovies(ctx, snapshot)
	if err != nil {
		log.Error("failed to reconcile discovered movies", zap.Error(err))
	}

	return nil
}

func (m MediaManager) ReconcileMissingMovies(ctx context.Context, snapshot *ReconcileSnapshot) error {
	log := logger.FromCtx(ctx)
	log.Debug("starting missing movies reconciliation")

	if snapshot == nil {
		return fmt.Errorf("snapshot is nil")
	}

<<<<<<< HEAD
	if len(snapshot.GetIndexers()) == 0 {
		log.Warn("Skipping missing movies reconciliation: no indexers available")
		return nil
	}
=======
	indexers, err := m.listIndexersInternal(ctx)
	if err != nil {
		return err
	}

	log.Debug("listed indexers", zap.Int("count", len(indexers)))
	if len(indexers) == 0 {
		log.Warn("skipping missing series reconciliation: no indexers available")
		return nil
	}
	snapshot = newReconcileSnapshot(indexers, snapshot.GetDownloadClients())
>>>>>>> b16d17e4

	movies, err := m.storage.ListMoviesByState(ctx, storage.MovieStateMissing)
	if err != nil {
		return fmt.Errorf("couldn't list missing movies: %w", err)
	}

	for _, movie := range movies {
		if err := ctx.Err(); err != nil {
			log.Debug("context was canceled")
			return nil
		}
		err = m.reconcileMissingMovie(ctx, movie, snapshot)
		if err != nil {
			log.Warn("failed to reconcile movie", zap.Error(err))
		}
	}

	return nil
}

func (m MediaManager) ReconcileDownloadingMovies(ctx context.Context, snapshot *ReconcileSnapshot) error {
	log := logger.FromCtx(ctx)
	log.Debug("starting downloading movies reconciliation")

	movies, err := m.storage.ListMoviesByState(ctx, storage.MovieStateDownloading)
	if err != nil {
		return fmt.Errorf("couldn't list downloading movies: %w", err)
	}

	for _, movie := range movies {
		if err := ctx.Err(); err != nil {
			log.Debug("context was canceled")
			return nil
		}
		err = m.reconcileDownloadingMovie(ctx, movie, snapshot)
		if err != nil {
			log.Warn("failed to reconcile downloading movie", zap.Error(err))
			continue
		}
	}

	return nil
}

func (m MediaManager) reconcileDownloadingMovie(ctx context.Context, movie *storage.Movie, snapshot *ReconcileSnapshot) error {
	log := logger.FromCtx(ctx)
	log = log.With("reconcile loop", "downloading", "movie id", movie.ID)

	if snapshot == nil {
		log.Warn("snapshot is nil, skipping reconcile")
		return nil
	}

	if movie.Monitored == 0 {
		log.Debug("movie is not monitored, skipping reconcile")
		return nil
	}

	if movie.Path == nil {
		log.Debug("movie path is nil, skipping reconcile")
		return nil
	}

	_, err := m.storage.GetMovieFilesByMovieName(ctx, *movie.Path)
	if err == nil {
		log.Info("movie files already tracked")
		return m.updateMovieState(ctx, movie, storage.MovieStateDownloaded, nil)
	}

	dc := snapshot.GetDownloadClient(movie.DownloadClientID)
	if dc == nil {
		log.Warn("movie download client not found in snapshot, skipping reconcile", zap.Int32("download client id", movie.DownloadClientID))
		return nil
	}

	downloadClient, err := m.factory.NewDownloadClient(*dc)
	if err != nil {
		log.Warn("failed to create download client", zap.Error(err))
		return err
	}

	status, err := downloadClient.Get(ctx, download.GetRequest{
		ID: movie.DownloadID,
	})
	if err != nil {
		log.Warn("failed to get download status", zap.Error(err))
		return err
	}

	log.Debug("status", zap.Any("status", status))
	if !status.Done {
		log.Debug("download not finished")
		return nil
	}

	movieMetadata, err := m.storage.GetMovieMetadata(ctx, table.MovieMetadata.ID.EQ(sqlite.Int32(*movie.MovieMetadataID)))
	if err != nil {
		log.Error("failed to get movie metadata", zap.Error(err))
		return err
	}

	log.Debug("attempting to move downloaded file")
	for _, f := range status.FilePaths {
		err = m.addMovieFileToLibrary(ctx, movieMetadata.Title, f, movie)
		if err != nil {
			log.Error("failed to add movie file to library", zap.Error(err))
			return err
		}

		log.Debug("successfully added movie file to library", zap.String("file", f))
	}

	return m.updateMovieState(ctx, movie, storage.MovieStateDownloaded, nil)
}

func (m MediaManager) addMovieFileToLibrary(ctx context.Context, title, filePath string, movie *storage.Movie) error {
	log := logger.FromCtx(ctx)
	log = log.With("movie id", movie.ID)

	mf, err := m.library.AddMovie(ctx, title, filePath)
	if err != nil {
		return fmt.Errorf("failed to add movie to library: %w", err)
	}

	_, err = m.storage.CreateMovieFile(ctx, model.MovieFile{
		RelativePath:     &mf.RelativePath,
		Size:             mf.Size,
		OriginalFilePath: &filePath,
	})
	if err != nil {
		return fmt.Errorf("failed to create movie file: %v", err)
	}

	log.Debug("created movie file", zap.String("path", mf.RelativePath))

	return nil
}

func (m MediaManager) reconcileMissingMovie(ctx context.Context, movie *storage.Movie, snapshot *ReconcileSnapshot) error {
	log := logger.FromCtx(ctx)
	log = log.With("reconcile loop", "missing movie")
	log = log.With("movie id", movie.ID)

	if movie.MovieMetadataID == nil {
		log.Warn("movie metadata id is nil, skipping reconcile")
		return nil
	}

	if movie.QualityProfileID == 0 {
		log.Warn("movie quality profile id is nil, skipping reconcile")
		return nil
	}

	if movie.Monitored == 0 {
		log.Debug("movie is not monitored, skipping reconcile")
	}

	if movie.MovieFileID != nil {
		// TODO: should this update state? If we have a movie ID we don't need to download the actual file most likely
		log.Debug("movie file id already exists for movie, skipping reconcile")
		return nil
	}

	det, err := m.storage.GetMovieMetadata(ctx, table.MovieMetadata.ID.EQ(sqlite.Int32(*movie.MovieMetadataID)))
	if err != nil {
		log.Debugw("failed to find movie metadata", "meta_id", *movie.MovieMetadataID)
		return err
	}

	profile, err := m.storage.GetQualityProfile(ctx, int64(movie.QualityProfileID))
	if err != nil {
		log.Warnw("failed to find movie qualityprofile", "quality_id", movie.QualityProfileID)
		return err
	}

	indexerIDs := snapshot.GetIndexerIDs()
	releases, err := m.SearchIndexers(ctx, indexerIDs, MOVIE_CATEGORIES, det.Title)
	if err != nil {
		log.Debugw("failed to search indexer", "indexers", indexerIDs, zap.Error(err))
		return err
	}

	availableProtocols := snapshot.GetProtocols()
	log.Debugw("releases for consideration", "releases", len(releases))
	releases = slices.DeleteFunc(releases, RejectMovieReleaseFunc(ctx, det.Title, det.Runtime, profile, availableProtocols))
	log.Debugw("releases after rejection", "releases", len(releases))
	if len(releases) == 0 {
		return nil
	}

	slices.SortFunc(releases, sortReleaseFunc())
	chosenRelease := releases[len(releases)-1]

	log.Infow("found release", "title", chosenRelease.Title, "proto", *chosenRelease.Protocol)

	clientID, status, err := m.requestReleaseDownload(ctx, snapshot, chosenRelease)
	if err != nil {
		log.Debug("failed to add movie download request", zap.Error(err))
		return fmt.Errorf("failed to add movie download request: %w", err)
	}

	return m.updateMovieState(ctx, movie, storage.MovieStateDownloading, &storage.TransitionStateMetadata{
		DownloadID:       &status.ID,
		DownloadClientID: &clientID,
	})
}

func (m MediaManager) ReconcileUnreleasedMovies(ctx context.Context, snapshot *ReconcileSnapshot) error {
	log := logger.FromCtx(ctx)
	log.Debug("starting unreleased movies reconciliation")

	if snapshot == nil {
		return fmt.Errorf("snapshot is nil")
	}

	movies, err := m.storage.ListMoviesByState(ctx, storage.MovieStateUnreleased)
	if err != nil {
		log.Warn("failed to list unreleased movies", zap.Error(err))
		return fmt.Errorf("couldn't list movies during unrelease reconcile: %w", err)
	}

	for _, movie := range movies {
		if err := ctx.Err(); err != nil {
			log.Debug("context was canceled")
			return nil
		}
		err = m.reconcileUnreleasedMovie(ctx, movie, snapshot)
		if err != nil {
			log.Warn("error reconciling unreleased movie", zap.Error(err))
		}
	}

	return nil
}

func (m *MediaManager) reconcileUnreleasedMovie(ctx context.Context, movie *storage.Movie, snapshot *ReconcileSnapshot) error {
	log := logger.FromCtx(ctx)
	log = log.With("movie id", movie.ID)

	if movie.Monitored == 0 {
		log.Info("movie is not monitored, skipping reconcile")
		return nil
	}

	if movie.MovieMetadataID == nil {
		log.Info("movie metadata id is nil, skipping reconcile")
		return nil
	}

	det, err := m.storage.GetMovieMetadata(ctx, table.MovieMetadata.ID.EQ(sqlite.Int32(*movie.MovieMetadataID)))
	if err != nil {
		log.Debug("failed to find movie metadata", zap.Error(err))
		return err
	}

	if !isReleased(snapshot.time, det.ReleaseDate) {
		log.Debug("movie is still unreleased")
		return nil
	}

	return m.updateMovieState(ctx, movie, storage.MovieStateMissing, nil)
}

func (m MediaManager) updateMovieState(ctx context.Context, movie *storage.Movie, state storage.MovieState, metadata *storage.TransitionStateMetadata) error {
	log := logger.FromCtx(ctx).With("movie id", movie.ID, "from state", movie.State, "to state", state)
	err := m.storage.UpdateMovieState(ctx, int64(movie.ID), state, metadata)
	if err != nil {
		log.Warn("failed to update movie state", zap.Error(err))
		return err
	}

	log.Info("successfully updated movie state")
	return nil
}

func (m MediaManager) ReconcileDiscoveredMovies(ctx context.Context, snapshot *ReconcileSnapshot) error {
	log := logger.FromCtx(ctx)
	log.Debug("starting discovered movies reconciliation")

	if snapshot == nil {
		return fmt.Errorf("snapshot is nil")
	}

	movies, err := m.storage.ListMoviesByState(ctx, storage.MovieStateDiscovered)
	if err != nil {
		return fmt.Errorf("couldn't list discovered movies: %w", err)
	}

	for _, movie := range movies {
		if err := ctx.Err(); err != nil {
			log.Debug("context was canceled")
			return nil
		}
		err = m.reconcileDiscoveredMovie(ctx, movie)
		if err != nil {
			log.Warn("failed to reconcile movie", zap.Error(err))
		}
	}

	return nil
}

func (m MediaManager) reconcileDiscoveredMovie(ctx context.Context, movie *storage.Movie) error {
	log := logger.FromCtx(ctx)
	log = log.With("reconcile loop", "discovered", "movie id", movie.ID)

	if movie.MovieMetadataID != nil {
		log.Debug("movie already has metadata, skipping reconcile")
		return nil
	}

	searchTerm := pathToSearchTerm(*movie.Path)
	searchResp, err := m.SearchMovie(ctx, searchTerm)
	if err != nil {
		return fmt.Errorf("failed to search for movie: %w", err)
	}

	if len(searchResp.Results) == 0 {
		log.Warn("no results found for movie", zap.String("path", *movie.Path), zap.String("search_term", searchTerm))
		return nil
	}

	if len(searchResp.Results) > 1 {
		log.Debug("multiple results found for movie", zap.String("path", *movie.Path), zap.String("search_term", searchTerm), zap.Int("count", len(searchResp.Results)))
	}

	// Use first result
	result := searchResp.Results[0]
	if result.ID == nil {
		return fmt.Errorf("movie result has no ID")
	}

	metadata, err := m.GetMovieMetadata(ctx, *result.ID)
	if err != nil {
		return fmt.Errorf("failed to get movie metadata: %w", err)
	}

	err = m.storage.LinkMovieMetadata(ctx, int64(movie.ID), metadata.ID)
	if err != nil {
		return fmt.Errorf("failed to update movie: %w", err)
	}

	// Update the movie struct with the metadata ID
	movie.MovieMetadataID = &metadata.ID

	log.Info("updated movie with metadata", zap.Int32("metadata_id", metadata.ID))
	return nil
}

func (m MediaManager) requestReleaseDownload(ctx context.Context, snapshot *ReconcileSnapshot, release *prowlarr.ReleaseResource) (int32, download.Status, error) {
	dcs := snapshot.GetDownloadClients()
	c := clientForProtocol(dcs, *release.Protocol)
	if c == nil {
		return 0, download.Status{}, fmt.Errorf("no download client found for protocol: %s", *release.Protocol)
	}

	id := c.ID

	downloadClient, err := m.factory.NewDownloadClient(*c)
	if err != nil {
		return id, download.Status{}, fmt.Errorf("failed to create download client: %w", err)
	}

	status, err := downloadClient.Add(ctx, download.AddRequest{Release: release})
	return id, status, err
}<|MERGE_RESOLUTION|>--- conflicted
+++ resolved
@@ -95,18 +95,7 @@
 		return err
 	}
 
-<<<<<<< HEAD
-	indexers, err := m.ListIndexers(ctx)
-	if err != nil {
-		return err
-	}
-
-	log.Debugw("listed indexers", "count", len(indexers))
-
-	snapshot := newReconcileSnapshot(indexers, dcs)
-=======
 	snapshot := newReconcileSnapshot(make([]Indexer, 0), dcs)
->>>>>>> b16d17e4
 
 	err = m.ReconcileMissingMovies(ctx, snapshot)
 	if err != nil {
@@ -139,12 +128,6 @@
 		return fmt.Errorf("snapshot is nil")
 	}
 
-<<<<<<< HEAD
-	if len(snapshot.GetIndexers()) == 0 {
-		log.Warn("Skipping missing movies reconciliation: no indexers available")
-		return nil
-	}
-=======
 	indexers, err := m.listIndexersInternal(ctx)
 	if err != nil {
 		return err
@@ -156,7 +139,6 @@
 		return nil
 	}
 	snapshot = newReconcileSnapshot(indexers, snapshot.GetDownloadClients())
->>>>>>> b16d17e4
 
 	movies, err := m.storage.ListMoviesByState(ctx, storage.MovieStateMissing)
 	if err != nil {
