--- conflicted
+++ resolved
@@ -303,7 +303,6 @@
 	return m.storage.DeleteIndexer(ctx, int64(*request.ID))
 }
 
-<<<<<<< HEAD
 type AddQualityDefinitionRequest struct {
 	model.QualityDefinitions
 }
@@ -338,7 +337,8 @@
 // ListQualityDefinitions list stored quality definitions
 func (m MediaManager) ListQualityDefinitions(ctx context.Context) ([]*model.QualityDefinitions, error) {
 	return m.storage.ListQualityDefinitions(ctx)
-=======
+}
+
 func nullableDefault[T any](n nullable.Nullable[T]) T {
 	var def T
 	if n.IsSpecified() {
@@ -347,5 +347,4 @@
 	}
 
 	return def
->>>>>>> ab84dc22
 }