package manager

import (
	"context"
	"errors"
	"fmt"
	"slices"

	"github.com/go-jet/jet/v2/sqlite"
	"github.com/kasuboski/mediaz/pkg/download"
	"github.com/kasuboski/mediaz/pkg/io"
	"github.com/kasuboski/mediaz/pkg/library"
	"github.com/kasuboski/mediaz/pkg/logger"
	"github.com/kasuboski/mediaz/pkg/prowlarr"
	"github.com/kasuboski/mediaz/pkg/storage"
	"github.com/kasuboski/mediaz/pkg/storage/sqlite/schema/gen/model"
	"github.com/kasuboski/mediaz/pkg/storage/sqlite/schema/gen/table"
	"go.uber.org/zap"
)

func (m MediaManager) ReconcileSeries(ctx context.Context) error {
	log := logger.FromCtx(ctx)

	dcs, err := m.ListDownloadClients(ctx)
	if err != nil {
		return err
	}

<<<<<<< HEAD
	indexers, err := m.listIndexersInternal(ctx)
	if err != nil {
		return err
	}

	log.Debug("listed indexers", zap.Int("count", len(indexers)))
	if len(indexers) == 0 {
		return errors.New("no indexers available")
	}

	snapshot := newReconcileSnapshot(indexers, dcs)
=======
	snapshot := newReconcileSnapshot(make([]Indexer, 0), dcs)
>>>>>>> 2dc6f767

	err = m.ReconcileMissingSeries(ctx, snapshot)
	if err != nil {
		log.Error("failed to reconcile missing series", zap.Error(err))
	}

	err = m.ReconcileDownloadingSeries(ctx, snapshot)
	if err != nil {
		log.Error("failed to reconcile downloading series", zap.Error(err))
	}

	err = m.ReconcileContinuingSeries(ctx, snapshot)
	if err != nil {
		log.Error("failed to reconcile continuing series", zap.Error(err))
	}

	err = m.ReconcileCompletedSeasons(ctx)
	if err != nil {
		log.Error("failed to reconcile completed seasons", zap.Error(err))
	}

	err = m.ReconcileCompletedSeries(ctx)
	if err != nil {
		log.Error("failed to reconcile completed series", zap.Error(err))
	}

	err = m.ReconcileDiscoveredEpisodes(ctx, snapshot)
	if err != nil {
		log.Error("failed to reconcile discovered episodes", zap.Error(err))
	}

	return nil
}

func (m MediaManager) ReconcileMissingSeries(ctx context.Context, snapshot *ReconcileSnapshot) error {
	log := logger.FromCtx(ctx)
	log.Debug("starting missing series reconciliation")

	if snapshot == nil {
		log.Warn("snapshot is nil, skipping reconcile")
		return nil
	}

	indexers, err := m.ListIndexers(ctx)
	if err != nil {
		return fmt.Errorf("failed to list indexers: %w", err)
	}

	if len(indexers) == 0 {
		log.Warn("Skipping missing series reconciliation: no indexers available")
		return nil
	}

	snapshot = newReconcileSnapshot(indexers, snapshot.GetDownloadClients())

	where := table.SeriesTransition.ToState.EQ(sqlite.String(string(storage.SeriesStateMissing))).
		AND(table.SeriesTransition.MostRecent.EQ(sqlite.Bool(true))).
		AND(table.Series.Monitored.EQ(sqlite.Int(1)))

	series, err := m.storage.ListSeries(ctx, where)
	if err != nil {
		if !errors.Is(err, storage.ErrNotFound) {
			log.Error("failed to list missing series", zap.Error(err))
			return fmt.Errorf("couldn't list missing series: %w", err)
		}

		log.Debug("no missing series found")
		return nil
	}

	for _, s := range series {
		log.Debug("reconciling series", zap.Any("series", s.ID))
		err = m.reconcileMissingSeries(ctx, s, snapshot)
		if err != nil {
			log.Error("failed to reconcile series", zap.Error(err))
			continue
		}

		log.Debug("successfully reconciled series", zap.Any("series", s.ID))
	}

	return nil
}

func (m MediaManager) ReconcileContinuingSeries(ctx context.Context, snapshot *ReconcileSnapshot) error {
	log := logger.FromCtx(ctx)
	log.Debug("starting continuing series reconciliation")

	if snapshot == nil {
		log.Warn("snapshot is nil, skipping reconcile")
		return nil
	}

	where := table.SeriesTransition.ToState.IN(
		sqlite.String(string(storage.SeriesStateContinuing)),
		sqlite.String(string(storage.SeriesStateDownloading)),
	).AND(table.SeriesTransition.MostRecent.EQ(sqlite.Bool(true))).
		AND(table.Series.Monitored.EQ(sqlite.Int(1)))

	series, err := m.storage.ListSeries(ctx, where)
	if err != nil {
		if !errors.Is(err, storage.ErrNotFound) {
			log.Error("failed to list continuing series", zap.Error(err))
			return fmt.Errorf("couldn't list continuing series: %w", err)
		}

		log.Debug("no continuing series found")
		return nil
	}

	for _, s := range series {
		log.Debug("reconciling continuing series", zap.Any("series", s.ID))
		err = m.reconcileContinuingSeries(ctx, s, snapshot)
		if err != nil {
			log.Error("failed to reconcile continuing series", zap.Error(err))
			continue
		}

		log.Debug("successfully reconciled continuing series", zap.Any("series", s.ID))
	}

	return nil
}

func (m MediaManager) reconcileContinuingSeries(ctx context.Context, series *storage.Series, snapshot *ReconcileSnapshot) error {
	log := logger.FromCtx(ctx)

	if series == nil {
		return fmt.Errorf("series is nil")
	}

	if series.Monitored == 0 {
		log.Debug("series is not monitored, skipping reconcile")
		return nil
	}

	seriesMetadata, err := m.storage.GetSeriesMetadata(ctx, table.SeriesMetadata.ID.EQ(sqlite.Int32(*series.SeriesMetadataID)))
	if err != nil {
		log.Debugw("failed to find series metadata", "meta_id", *series.SeriesMetadataID)
		return err
	}

	err = m.refreshSeriesEpisodes(ctx, series, seriesMetadata, snapshot)
	if err != nil {
		log.Warn("failed to refresh series episodes", zap.Error(err))
		return err
	}

	log.Debug("successfully reconciled continuing series - refreshed episodes from TMDB",
		zap.Any("series", series.ID))

	return nil
}

// refreshSeriesEpisodes fetches the latest episode metadata from TMDB and creates any new episodes
func (m MediaManager) refreshSeriesEpisodes(ctx context.Context, series *storage.Series, seriesMetadata *model.SeriesMetadata, snapshot *ReconcileSnapshot) error {
	log := logger.FromCtx(ctx)

	_, err := m.RefreshSeriesMetadataFromTMDB(ctx, int(seriesMetadata.TmdbID))
	if err != nil {
		log.Debug("failed to refresh series metadata", zap.Error(err))
		return err
	}

	where := table.Season.SeriesID.EQ(sqlite.Int32(series.ID))
	existingSeasons, err := m.storage.ListSeasons(ctx, where)
	if err != nil {
		log.Error("failed to list existing seasons", zap.Error(err))
		return err
	}

	existingSeasonNumbers := make(map[int32]int64)
	existingSeasonsWithoutMetadata := make([]*storage.Season, 0)

	for _, season := range existingSeasons {
		if season.SeasonMetadataID == nil {
			// Track seasons without metadata for later linking
			existingSeasonsWithoutMetadata = append(existingSeasonsWithoutMetadata, season)
			continue
		}

		seasonMetadata, err := m.storage.GetSeasonMetadata(ctx, table.SeasonMetadata.ID.EQ(sqlite.Int32(*season.SeasonMetadataID)))
		if err != nil {
			continue
		}

		existingSeasonNumbers[seasonMetadata.Number] = int64(season.ID)
	}

	seasonMetadataWhere := table.SeasonMetadata.SeriesMetadataID.EQ(sqlite.Int32(seriesMetadata.ID))
	allSeasonMetadata, err := m.storage.ListSeasonMetadata(ctx, seasonMetadataWhere)
	if err != nil {
		log.Error("failed to list season metadata", zap.Error(err))
		return err
	}

	for _, seasonMeta := range allSeasonMetadata {
		var seasonID int64
		var exists bool

		if seasonID, exists = existingSeasonNumbers[seasonMeta.Number]; !exists {
			// Use unified season creation to prevent duplicates
			seasonID, err = m.getOrCreateSeason(ctx, int64(series.ID), seasonMeta.Number, ptr(seasonMeta.ID), storage.SeasonStateMissing)
			if err != nil {
				log.Error("failed to create new season", zap.Error(err))
				continue
			}

			log.Debug("created new season for continuing series",
				zap.Any("series", series.ID),
				zap.Int32("season_number", seasonMeta.Number))
		}

		episodeWhere := table.Episode.SeasonID.EQ(sqlite.Int64(seasonID))
		existingEpisodes, err := m.storage.ListEpisodes(ctx, episodeWhere)
		if err != nil {
			log.Error("failed to list existing episodes", zap.Error(err))
			continue
		}

		existingEpisodeNumbers := make(map[int32]bool)
		for _, episode := range existingEpisodes {
			existingEpisodeNumbers[episode.EpisodeNumber] = true
		}

		// Get season to access its metadata ID
		seasonEntity, err := m.storage.GetSeason(ctx, table.Season.ID.EQ(sqlite.Int32(int32(seasonID))))
		if err != nil || seasonEntity.SeasonMetadataID == nil {
			log.Error("failed to get season or season has no metadata", zap.Error(err))
			continue
		}

		episodeMetadataWhere := table.EpisodeMetadata.SeasonMetadataID.EQ(sqlite.Int32(*seasonEntity.SeasonMetadataID))
		episodeMetadataList, err := m.storage.ListEpisodeMetadata(ctx, episodeMetadataWhere)
		if err != nil {
			log.Error("failed to list episode metadata", zap.Error(err))
			continue
		}

		for _, episodeMeta := range episodeMetadataList {
			if !existingEpisodeNumbers[episodeMeta.Number] {
				episode := storage.Episode{
					Episode: model.Episode{
						EpisodeMetadataID: ptr(episodeMeta.ID),
						SeasonID:          int32(seasonID),
						Monitored:         1,
						EpisodeNumber:     episodeMeta.Number,
					},
				}

				episodeState := storage.EpisodeStateMissing
				if !isReleased(snapshot.time, episodeMeta.AirDate) {
					episodeState = storage.EpisodeStateUnreleased
				}

				_, err := m.storage.CreateEpisode(ctx, episode, episodeState)
				if err != nil {
					log.Error("failed to create new episode",
						zap.Error(err),
						zap.Int32("episode_number", episodeMeta.Number))
					continue
				}

				log.Debug("created new episode for continuing series",
					zap.Any("series", series.ID),
					zap.Int32("season_number", seasonMeta.Number),
					zap.Int32("episode_number", episodeMeta.Number),
					zap.String("state", string(episodeState)))
			}
		}
	}

	// Link existing seasons without metadata to the appropriate metadata
	for _, season := range existingSeasonsWithoutMetadata {
		// Use the season number stored in the database (set during indexing)
		seasonNumber := season.SeasonNumber

		// Find matching season metadata
		for _, seasonMeta := range allSeasonMetadata {
			if seasonMeta.Number == seasonNumber {
				err := m.storage.LinkSeasonMetadata(ctx, int64(season.ID), seasonMeta.ID)
				if err != nil {
					log.Error("failed to link season metadata", zap.Error(err))
				} else {
					log.Debug("linked existing season to metadata",
						zap.Int32("season_id", season.ID),
						zap.Int32("season_number", seasonNumber),
						zap.Int32("metadata_id", seasonMeta.ID))
					// Update the existingSeasonNumbers map
					existingSeasonNumbers[seasonNumber] = int64(season.ID)
				}
				break
			}
		}
	}

	return nil
}

func (m MediaManager) reconcileMissingSeries(ctx context.Context, series *storage.Series, snapshot *ReconcileSnapshot) error {
	log := logger.FromCtx(ctx)

	if series == nil {
		return fmt.Errorf("series is nil")
	}

	if series.Monitored == 0 {
		log.Debug("series is not monitored, skipping reconcile")
		return nil
	}

	qualityProfile, err := m.storage.GetQualityProfile(ctx, int64(series.QualityProfileID))
	if err != nil {
		log.Warnw("failed to find series qualityprofile", "quality_id", series.QualityProfileID)
		return err
	}

	seriesMetadata, err := m.storage.GetSeriesMetadata(ctx, table.SeriesMetadata.ID.EQ(sqlite.Int32(*series.SeriesMetadataID)))
	if err != nil {
		log.Debugw("failed to find series metadata", "meta_id", *series.SeriesMetadataID)
		return err
	}

	releases, err := m.SearchIndexers(ctx, snapshot.GetIndexerIDs(), TV_CATEGORIES, seriesMetadata.Title)
	if err != nil {
		log.Debugw("failed to search indexer", "indexers", snapshot.GetIndexerIDs(), zap.Error(err))
		return err
	}

	slices.SortFunc(releases, sortReleaseFunc())

	where := table.Season.SeriesID.EQ(sqlite.Int32(series.ID)).
		AND(table.Season.Monitored.EQ(sqlite.Int(1))).
		AND(table.SeasonTransition.ToState.EQ(sqlite.String(string(storage.SeasonStateMissing))))

	seasons, err := m.storage.ListSeasons(ctx, where)
	if err != nil {
		log.Error("failed to list missing seasons", zap.Error(err))
		return fmt.Errorf("couldn't list missing seasons: %w", err)
	}

	if len(seasons) == 0 {
		log.Debug("no seasons found, skipping reconcile")
		return nil
	}

	// Check if all missing seasons only have unreleased episodes
	allMissingSeasonsUnreleased := true
	for _, season := range seasons {
		where := table.Episode.SeasonID.EQ(sqlite.Int32(season.ID))
		episodes, err := m.storage.ListEpisodes(ctx, where)
		if err != nil {
			log.Error("failed to list episodes for season", zap.Error(err))
			allMissingSeasonsUnreleased = false
			break
		}
		for _, e := range episodes {
			if e.State == storage.EpisodeStateMissing && e.EpisodeMetadataID != nil {
				episodeMetadata, err := m.storage.GetEpisodeMetadata(ctx, table.EpisodeMetadata.ID.EQ(sqlite.Int32(*e.EpisodeMetadataID)))
				if err == nil && isReleased(snapshot.time, episodeMetadata.AirDate) {
					allMissingSeasonsUnreleased = false
					break
				}
			}
		}
		if !allMissingSeasonsUnreleased {
			break
		}
	}

	if allMissingSeasonsUnreleased {
		log.Info("all missing seasons only have unreleased episodes, reverting series state to continuing")
		err := m.updateSeriesState(ctx, int64(series.ID), storage.SeriesStateContinuing, nil)
		if err != nil {
			log.Error("failed to update series state to continuing", zap.Error(err))
			return err
		}
		return nil
	}

	for _, s := range seasons {
		log.Debug("reconciling season", zap.Any("season", s.ID))
		err = m.reconcileMissingSeason(ctx, seriesMetadata.Title, s, snapshot, qualityProfile, releases)
		if err != nil {
			log.Error("failed to reconcile missing season", zap.Error(err))
			continue
		}
		log.Debug("successfully reconciled season", zap.Any("season", s.ID))
	}

	return nil
}

func (m MediaManager) reconcileMissingSeason(ctx context.Context, seriesTitle string, season *storage.Season, snapshot *ReconcileSnapshot, qualityProfile storage.QualityProfile, releases []*prowlarr.ReleaseResource) error {
	log := logger.FromCtx(ctx)
	log = log.With("reconcile loop", "missing series")

	if season == nil {
		return fmt.Errorf("season is nil")
	}

	metadata, err := m.storage.GetSeasonMetadata(ctx, table.SeasonMetadata.ID.EQ(sqlite.Int32(*season.SeasonMetadataID)))
	if err != nil {
		log.Debugw("failed to find season metadata", "meta_id", *season.SeasonMetadataID)
		return err
	}

	where := table.Episode.SeasonID.EQ(sqlite.Int32(season.ID))
	episodes, err := m.storage.ListEpisodes(ctx, where)
	if err != nil {
		log.Error("failed to list missing episodes", zap.Error(err))
		return fmt.Errorf("couldn't list missing episodes: %w", err)
	}
	if len(episodes) == 0 {
		log.Debug("no episodes found, skipping reconcile")
		return nil
	}

	var allMissing = true
	var missingEpisodes []*storage.Episode
	var allMissingUnreleased = true
	for _, e := range episodes {
		switch e.State {
		case storage.EpisodeStateMissing:
			missingEpisodes = append(missingEpisodes, e)
			// Check if episode is unreleased
			if e.EpisodeMetadataID != nil {
				episodeMetadata, err := m.storage.GetEpisodeMetadata(ctx, table.EpisodeMetadata.ID.EQ(sqlite.Int32(*e.EpisodeMetadataID)))
				if err == nil && isReleased(snapshot.time, episodeMetadata.AirDate) {
					allMissingUnreleased = false
				}
			}
			continue
		default:
			allMissing = false
		}
	}

	log.Debug("found missing episodes", zap.Int("count", len(missingEpisodes)))

	if !allMissing {
		return m.reconcileMissingEpisodes(ctx, seriesTitle, season.ID, metadata.Number, missingEpisodes, snapshot, qualityProfile, releases)
	}

	// If all missing episodes are unreleased, revert season state to continuing
	if allMissing && allMissingUnreleased {
		log.Info("all missing episodes are unreleased, reverting season state to continuing")
		err := m.updateSeasonState(ctx, int64(season.ID), storage.SeasonStateContinuing, nil)
		if err != nil {
			log.Error("failed to update season state to continuing", zap.Error(err))
			return err
		}
		return nil
	}

	// Fetch episode metadata for missing episodes to calculate runtime
	var missingEpisodesMetadata []*model.EpisodeMetadata
	for _, e := range missingEpisodes {
		if e.EpisodeMetadataID != nil {
			episodeMetadata, err := m.storage.GetEpisodeMetadata(ctx, table.EpisodeMetadata.ID.EQ(sqlite.Int32(*e.EpisodeMetadataID)))
			if err != nil {
				log.Warn("failed to get episode metadata for runtime calculation", zap.Error(err))
				continue
			}
			missingEpisodesMetadata = append(missingEpisodesMetadata, episodeMetadata)
		}
	}

	runtime := getSeasonRuntime(missingEpisodesMetadata, len(episodes))
	log.Debug("considering releases for season pack", zap.Int("count", len(releases)))

	var chosenSeasonPackRelease *prowlarr.ReleaseResource
	for _, r := range releases {
		if RejectSeasonReleaseFunc(ctx, seriesTitle, metadata.Number, runtime, qualityProfile, snapshot.GetProtocols())(r) {
			continue
		}

		chosenSeasonPackRelease = r
		break
	}

	if chosenSeasonPackRelease == nil {
		log.Debug("no season pack releases found, defaulting to individual episodes")
		return m.reconcileMissingEpisodes(ctx, seriesTitle, season.ID, metadata.Number, missingEpisodes, snapshot, qualityProfile, releases)
	}

	log.Infow("found season pack release", "title", chosenSeasonPackRelease.Title, "proto", *chosenSeasonPackRelease.Protocol)

	clientID, status, err := m.requestReleaseDownload(ctx, snapshot, chosenSeasonPackRelease)
	if err != nil {
		log.Debug("failed to request episode release download", zap.Error(err))
		return err
	}

	var allUpdated = true
	for _, e := range missingEpisodes {
		err = m.updateEpisodeState(ctx, *e, storage.EpisodeStateDownloading, &storage.TransitionStateMetadata{
			DownloadID:             &status.ID,
			DownloadClientID:       &clientID,
			IsEntireSeasonDownload: ptr(true),
		})
		if err != nil {
			allUpdated = false
			log.Error("failed to update episode state in seasons pack", zap.Error(err))
			continue
		}

		log.Debug("successfully reconciled episode in seasons pack")
	}

	if allUpdated {
		return m.updateSeasonState(ctx, int64(season.ID), storage.SeasonStateDownloading, &storage.TransitionStateMetadata{
			DownloadID:             &status.ID,
			DownloadClientID:       &clientID,
			IsEntireSeasonDownload: ptr(true),
		})
	}

	return nil
}

func (m MediaManager) reconcileMissingEpisodes(ctx context.Context, seriesTitle string, seasonID int32, seasonNumber int32, episode []*storage.Episode, snapshot *ReconcileSnapshot, qualityProfile storage.QualityProfile, releases []*prowlarr.ReleaseResource) error {
	log := logger.FromCtx(ctx)

	var allUpdated = true
	for _, e := range episode {
		updated, err := m.reconcileMissingEpisode(ctx, seriesTitle, seasonNumber, e, snapshot, qualityProfile, releases)
		if !updated {
			allUpdated = false
		}
		if err != nil {
			log.Error("failed to reconcile missing episode", zap.Error(err))
			continue
		}
	}

	if !allUpdated {
		return nil
	}

	return m.updateSeasonState(ctx, int64(seasonID), storage.SeasonStateDownloading, nil)
}

func (m MediaManager) reconcileMissingEpisode(ctx context.Context, seriesTitle string, seasonNumber int32, episode *storage.Episode, snapshot *ReconcileSnapshot, qualityProfile storage.QualityProfile, releases []*prowlarr.ReleaseResource) (bool, error) {
	log := logger.FromCtx(ctx)

	if episode == nil {
		log.Warn("episode is nil, skipping reconcile")
		return false, fmt.Errorf("episode is nil")
	}

	if snapshot == nil {
		log.Warn("snapshot is nil, skipping reconcile")
		return false, nil
	}

	episodeMetadata, err := m.storage.GetEpisodeMetadata(ctx, table.EpisodeMetadata.ID.EQ(sqlite.Int32(*episode.EpisodeMetadataID)))
	if err != nil {
		log.Debugw("failed to find episode metadata", "meta_id", *episode.EpisodeMetadataID)
		return false, err
	}

	if !isReleased(snapshot.time, episodeMetadata.AirDate) {
		log.Debug("episode is not yet released", zap.Any("air_date", episodeMetadata.AirDate))
		return false, nil
	}

	if episodeMetadata.Runtime == nil {
		log.Warn("episode runtime is nil, skipping reconcile")
		return false, nil
	}

	var chosenRelease *prowlarr.ReleaseResource
	for _, r := range releases {
		if RejectEpisodeReleaseFunc(ctx, seriesTitle, seasonNumber, episodeMetadata.Number, *episodeMetadata.Runtime, qualityProfile, snapshot.GetProtocols())(r) {
			continue
		}
		chosenRelease = r
	}

	if chosenRelease == nil {
		log.Debug("no valid releases found for episode, skipping reconcile")
		return false, nil
	}

	log.Infow("found release", "title", chosenRelease.Title, "proto", *chosenRelease.Protocol)

	clientID, status, err := m.requestReleaseDownload(ctx, snapshot, chosenRelease)
	if err != nil {
		log.Debug("failed to request episode release download", zap.Error(err))
		return false, err
	}

	err = m.updateEpisodeState(ctx, *episode, storage.EpisodeStateDownloading, &storage.TransitionStateMetadata{
		DownloadID:       &status.ID,
		DownloadClientID: &clientID,
	})
	if err != nil {
		log.Debug("failed to update episode state", zap.Error(err))
		return false, err
	}

	log.Debug("successfully reconciled episode")
	return true, nil
}

func (m MediaManager) updateEpisodeState(ctx context.Context, episode storage.Episode, state storage.EpisodeState, metadata *storage.TransitionStateMetadata) error {
	log := logger.FromCtx(ctx).With("episode id", episode.ID, "from state", episode.State, "to state", state)

	if episode.State == state {
		log.Debug("episode already in target state, skipping update")
		return nil
	}

	err := m.storage.UpdateEpisodeState(ctx, int64(episode.ID), state, metadata)
	if err != nil {
		log.Error("failed to update episode state", zap.Error(err))
		return err
	}

	log.Info("successfully updated episode state")

	if state != storage.EpisodeStateDownloaded && state != storage.EpisodeStateDownloading && state != storage.EpisodeStateCompleted {
		return nil
	}

	if err := m.evaluateAndUpdateSeasonState(ctx, episode.SeasonID); err != nil {
		log.Warn("failed to update season state after episode state change", zap.Error(err))
	}

	season, err := m.storage.GetSeason(ctx, table.Season.ID.EQ(sqlite.Int32(episode.SeasonID)))
	if err != nil {
		log.Warn("failed to get season for series state update", zap.Error(err))
		return nil
	}

	if err := m.evaluateAndUpdateSeriesState(ctx, season.SeriesID); err != nil {
		log.Warn("failed to update series state after episode state change", zap.Error(err))
	}

	return nil
}

func (m MediaManager) updateSeasonState(ctx context.Context, id int64, state storage.SeasonState, metadata *storage.TransitionStateMetadata) error {
	log := logger.FromCtx(ctx).With("season id", id, "to state", state)

	season, err := m.storage.GetSeason(ctx, table.Season.ID.EQ(sqlite.Int64(id)))
	if err != nil {
		log.Error("failed to get season for state check", zap.Error(err))
		return err
	}

	if season.State == state {
		log.Debug("season already in target state, skipping update")
		return nil
	}

	err = m.storage.UpdateSeasonState(ctx, id, state, metadata)
	if err != nil {
		log.Error("failed to update season state", zap.Error(err))
		return err
	}

	log.Info("successfully updated season state")

	if state != storage.SeasonStateCompleted && state != storage.SeasonStateDownloading {
		return nil
	}

	if err := m.evaluateAndUpdateSeriesState(ctx, season.SeriesID); err != nil {
		log.Warn("failed to update series state after season state change", zap.Error(err))
	}

	return nil
}

func getSeasonRuntime(episodeMetadata []*model.EpisodeMetadata, totalSeasonEpisodes int) int32 {
	var runtime int32
	var consideredRuntimeCount int
	for _, meta := range episodeMetadata {
		if meta.Runtime != nil {
			runtime = runtime + *meta.Runtime
			consideredRuntimeCount++
		}
	}

	if consideredRuntimeCount == 0 {
		return 0
	}

	// If we have runtimes for some but not all episodes, calculate an average and apply it to the missing ones
	if consideredRuntimeCount < totalSeasonEpisodes {
		averageRuntime := runtime / int32(consideredRuntimeCount)
		missingRuntimes := (totalSeasonEpisodes - consideredRuntimeCount)
		runtime = runtime + (averageRuntime * int32(missingRuntimes))
	}

	return runtime
}

func determineSeasonState(episodes []*storage.Episode) (map[string]int, storage.SeasonState) {
	var done, downloading, missing, unreleased, discovered int
	for _, episode := range episodes {
		switch episode.State {
		case storage.EpisodeStateDownloaded, storage.EpisodeStateCompleted:
			done++
		case storage.EpisodeStateDownloading:
			downloading++
		case storage.EpisodeStateMissing:
			missing++
		case storage.EpisodeStateUnreleased:
			unreleased++
		case storage.EpisodeStateDiscovered:
			discovered++
		}
	}

	counts := map[string]int{
		"done":        done,
		"downloading": downloading,
		"missing":     missing,
		"unreleased":  unreleased,
		"discovered":  discovered,
	}

	switch {
	case len(episodes) == 0:
		return counts, storage.SeasonStateMissing
	case done == len(episodes):
		return counts, storage.SeasonStateCompleted
	case downloading > 0:
		return counts, storage.SeasonStateDownloading
	case discovered > 0 && (done > 0 || missing > 0 || downloading > 0):
		return counts, storage.SeasonStateContinuing
	case (done > 0 || missing > 0) && unreleased > 0:
		return counts, storage.SeasonStateContinuing
	case missing > 0 && unreleased == 0:
		return counts, storage.SeasonStateMissing
	case unreleased > 0 && done == 0 && missing == 0:
		return counts, storage.SeasonStateUnreleased
	case discovered > 0 && done == 0 && missing == 0 && downloading == 0 && unreleased == 0:
		return counts, storage.SeasonStateDiscovered
	default:
		return counts, storage.SeasonStateMissing
	}
}

// updateSeriesState updates the series state and handles cascading updates
func (m MediaManager) updateSeriesState(ctx context.Context, id int64, state storage.SeriesState, metadata *storage.TransitionStateMetadata) error {
	log := logger.FromCtx(ctx).With("series id", id, "to state", state)
	err := m.storage.UpdateSeriesState(ctx, id, state, metadata)
	if err != nil {
		log.Error("failed to update series state", zap.Error(err))
		return err
	}

	log.Info("successfully updated series state")
	return nil
}

// evaluateAndUpdateSeasonState evaluates all episodes in a season and updates the season state accordingly
func (m MediaManager) evaluateAndUpdateSeasonState(ctx context.Context, seasonID int32) error {
	log := logger.FromCtx(ctx).With("season_id", seasonID)

	currentSeason, err := m.storage.GetSeason(ctx, table.Season.ID.EQ(sqlite.Int32(seasonID)))
	if err != nil {
		log.Error("failed to get season for state evaluation", zap.Error(err))
		return err
	}

	where := table.Episode.SeasonID.EQ(sqlite.Int32(seasonID))
	episodes, err := m.storage.ListEpisodes(ctx, where)
	if err != nil {
		log.Error("failed to list episodes for season state evaluation", zap.Error(err))
		return err
	}

	if len(episodes) == 0 {
		log.Debug("no episodes found for season, keeping current state")
		return nil
	}

	counts, newSeasonState := determineSeasonState(episodes)

	log.Debug("evaluating season state",
		zap.Int("total_episodes", len(episodes)),
		zap.Int("done", counts["done"]),
		zap.Int("downloading", counts["downloading"]),
		zap.Int("missing", counts["missing"]),
		zap.Int("unreleased", counts["unreleased"]),
		zap.String("current_state", string(currentSeason.State)),
		zap.String("new_state", string(newSeasonState)))

	if currentSeason.State == newSeasonState {
		log.Debug("season already in target state, no update needed")
		return nil
	}

	return m.updateSeasonState(ctx, int64(seasonID), newSeasonState, nil)
}

// evaluateAndUpdateSeriesState evaluates all seasons in a series and updates the series state accordingly
func (m MediaManager) evaluateAndUpdateSeriesState(ctx context.Context, seriesID int32) error {
	log := logger.FromCtx(ctx).With("series_id", seriesID)

	series, err := m.storage.GetSeries(ctx, table.Series.ID.EQ(sqlite.Int32(seriesID)))
	if err != nil {
		log.Error("failed to get series for state evaluation", zap.Error(err))
		return err
	}

	where := table.Season.SeriesID.EQ(sqlite.Int32(seriesID))
	seasons, err := m.storage.ListSeasons(ctx, where)
	if err != nil {
		log.Error("failed to list seasons for series state evaluation", zap.Error(err))
		return err
	}

	if len(seasons) == 0 {
		log.Debug("no seasons found for series, keeping current state")
		return nil
	}

	var completed, downloading, missing, unreleased, discovered, continuing int
	for _, season := range seasons {
		switch season.State {
		case storage.SeasonStateCompleted:
			completed++
		case storage.SeasonStateDownloading:
			downloading++
		case storage.SeasonStateMissing:
			missing++
		case storage.SeasonStateUnreleased:
			unreleased++
		case storage.SeasonStateDiscovered:
			discovered++
		case storage.SeasonStateContinuing:
			continuing++
		}
	}

	var newSeriesState storage.SeriesState
	switch {
	case completed == len(seasons):
		newSeriesState = storage.SeriesStateCompleted
	case downloading > 0:
		newSeriesState = storage.SeriesStateDownloading
	case discovered > 0 && (completed > 0 || missing > 0 || downloading > 0 || continuing > 0):
		newSeriesState = storage.SeriesStateContinuing
	case continuing > 0:
		newSeriesState = storage.SeriesStateContinuing
	case missing > 0 && unreleased == 0:
		newSeriesState = storage.SeriesStateMissing
	case unreleased > 0:
		newSeriesState = storage.SeriesStateUnreleased
	case discovered > 0 && completed == 0 && missing == 0 && downloading == 0 && continuing == 0 && unreleased == 0:
		newSeriesState = storage.SeriesStateDiscovered
	default:
		newSeriesState = storage.SeriesStateContinuing
	}

	log.Debug("evaluating series state",
		zap.Int("total_seasons", len(seasons)),
		zap.Int("completed", completed),
		zap.Int("downloading", downloading),
		zap.Int("missing", missing),
		zap.Int("unreleased", unreleased),
		zap.Int("discovered", discovered),
		zap.Int("continuing", continuing),
		zap.String("current_state", string(series.State)),
		zap.String("new_state", string(newSeriesState)))

	if series.State == newSeriesState {
		log.Debug("series already in target state, no update needed")
		return nil
	}

	return m.updateSeriesState(ctx, int64(seriesID), newSeriesState, nil)
}

// ReconcileDiscoveredEpisodes processes episodes in the "discovered" state by linking them to their
// corresponding TMDB metadata hierarchy (series -> season -> episode). Discovered episodes have video
// files on disk that need to be associated with the proper metadata before transitioning to "completed" state.
func (m MediaManager) ReconcileDiscoveredEpisodes(ctx context.Context, snapshot *ReconcileSnapshot) error {
	log := logger.FromCtx(ctx)
	log.Debug("starting discovered episodes reconciliation")

	where := table.EpisodeTransition.ToState.EQ(sqlite.String(string(storage.EpisodeStateDiscovered))).
		AND(table.EpisodeTransition.MostRecent.EQ(sqlite.Bool(true))).
		AND(table.Episode.Monitored.EQ(sqlite.Int(1)))

	episodes, err := m.storage.ListEpisodes(ctx, where)
	if err != nil {
		if !errors.Is(err, storage.ErrNotFound) {
			log.Error("failed to list discovered episodes", zap.Error(err))
			return fmt.Errorf("couldn't list discovered episodes: %w", err)
		}
		log.Debug("no discovered episodes found")
		return nil
	}

	for _, episode := range episodes {
		log.Debug("reconciling discovered episode", zap.Any("episode", episode.ID))
		err = m.reconcileDiscoveredEpisode(ctx, snapshot, episode)
		if err != nil {
			log.Error("failed to reconcile discovered episode", zap.Error(err))
			continue
		}
		log.Debug("successfully reconciled discovered episode", zap.Any("episode", episode.ID))
	}

	return nil
}

func (m MediaManager) reconcileDiscoveredEpisode(ctx context.Context, snapshot *ReconcileSnapshot, episode *storage.Episode) error {
	log := logger.FromCtx(ctx).With("reconcile loop", "discovered", "episode id", episode.ID)

	if episode == nil {
		log.Warn("episode is nil, skipping reconcile")
		return nil
	}
	log.Debug("starting episode reconciliation", zap.Int32("episode_id", episode.ID))

	season, err := m.storage.GetSeason(ctx, table.Season.ID.EQ(sqlite.Int32(episode.SeasonID)))
	if err != nil || season == nil {
		log.Error("failed to get season for discovered episode", zap.Error(err))
		return fmt.Errorf("failed to get season: %w", err)
	}

	series, err := m.storage.GetSeries(ctx, table.Series.ID.EQ(sqlite.Int32(season.SeriesID)))
	if err != nil || series == nil {
		log.Error("failed to get series for discovered episode", zap.Error(err))
		return fmt.Errorf("failed to get series: %w", err)
	}

	if series.Path == nil {
		log.Warn("series path is nil, skipping reconcile")
		return nil
	}

	// Step 1: Ensure series has metadata
	if series.SeriesMetadataID == nil {
		err = m.linkSeriesMetadata(ctx, series, log)
		if err != nil {
			log.Warn("failed to link series metadata, skipping episode reconciliation", zap.Error(err))
			return nil // Skip this episode rather than fail
		}

		// Reload series to get the updated metadata ID
		series, err = m.storage.GetSeries(ctx, table.Series.ID.EQ(sqlite.Int32(series.ID)))
		if err != nil {
			return fmt.Errorf("failed to reload series after metadata linking: %w", err)
		}
	}

	// Step 2: Get series metadata and refresh from TMDB to ensure all season/episode metadata exists
	seriesMetadata, err := m.storage.GetSeriesMetadata(ctx, table.SeriesMetadata.ID.EQ(sqlite.Int32(*series.SeriesMetadataID)))
	if err != nil {
		log.Error("failed to get series metadata", zap.Error(err))
		return fmt.Errorf("failed to get series metadata: %w", err)
	}

	// Check if we need to refresh series metadata from TMDB
	// Only refresh if we don't have adequate season/episode metadata
	log.Debug("checking if series has adequate metadata for episode reconciliation",
		zap.Bool("series_has_metadata_id", series.SeriesMetadataID != nil))

	// Check if we have season metadata for the discovered file's season
	allSeasonMetadata, err := m.storage.ListSeasonMetadata(ctx,
		table.SeasonMetadata.SeriesMetadataID.EQ(sqlite.Int32(*series.SeriesMetadataID)))
	if err != nil {
		log.Warn("failed to check existing season metadata", zap.Error(err))
		return fmt.Errorf("failed to check season metadata: %w", err)
	}

	// Check if we need to refresh - either no season metadata exists for this specific season, or current season lacks metadata link
	var seasonMetadataExists bool
	for _, seasonMeta := range allSeasonMetadata {
		if seasonMeta.Number == season.SeasonNumber {
			seasonMetadataExists = true
			break
		}
	}
	shouldRefresh := !seasonMetadataExists || season.SeasonMetadataID == nil

	log.Debug("refresh decision",
		zap.Int("season_metadata_count", len(allSeasonMetadata)),
		zap.Bool("season_metadata_exists_for_season_number", seasonMetadataExists),
		zap.Bool("season_has_metadata_id", season.SeasonMetadataID != nil),
		zap.Bool("should_refresh", shouldRefresh))

	if shouldRefresh {
		if !seasonMetadataExists {
			log.Debug("no season metadata found for this season number, refreshing from TMDB")
		} else {
			log.Debug("season lacks metadata link, refreshing to link existing metadata")
		}

		err = m.refreshSeriesEpisodes(ctx, series, seriesMetadata, snapshot)
		if err != nil {
			log.Warn("failed to refresh series metadata from TMDB, skipping episode reconciliation", zap.Error(err))
			return nil // Skip this episode rather than fail
		}

		// Reload season to get updated metadata link
		season, err = m.storage.GetSeason(ctx, table.Season.ID.EQ(sqlite.Int32(episode.SeasonID)))
		if err != nil || season == nil {
			log.Error("failed to reload season after refresh", zap.Error(err))
			return fmt.Errorf("failed to reload season: %w", err)
		}
	}

	// Step 3: Get season metadata for the episode's season
	if season.SeasonMetadataID == nil {
		log.Warn("season has no metadata ID, skipping reconcile")
		return nil
	}

	seasonMetadata, err := m.storage.GetSeasonMetadata(ctx,
		table.SeasonMetadata.ID.EQ(sqlite.Int32(*season.SeasonMetadataID)))
	if err != nil || seasonMetadata == nil {
		log.Error("failed to get season metadata", zap.Error(err))
		return fmt.Errorf("failed to get season metadata: %w", err)
	}

	// Step 4: Check if episode already has metadata linked
	if episode.EpisodeMetadataID != nil {
		// Episode already has TMDB metadata linked, transition to completed
		log.Debug("episode already has TMDB metadata linked, transitioning to completed state")
		err = m.updateEpisodeState(ctx, *episode, storage.EpisodeStateCompleted, nil)
		if err != nil {
			return fmt.Errorf("failed to update episode state to completed: %w", err)
		}
		log.Info("episode already properly linked, transitioned to completed")
		return nil
	}

	// Step 5: Episode needs metadata linking - get episode number from episode record or file
	var episodeNumber int
	if episode.EpisodeNumber > 0 {
		// Episode already has episode number set in database
		episodeNumber = int(episode.EpisodeNumber)
		log.Debug("using episode number from database", zap.Int("episode_number", episodeNumber))
	} else if episode.EpisodeFileID != nil {
		// Get episode number from linked episode file
		episodeFile, err := m.getEpisodeFileByID(ctx, *episode.EpisodeFileID)
		if err != nil {
			log.Error("failed to get episode file", zap.Error(err))
			return fmt.Errorf("failed to get episode file: %w", err)
		}

		if episodeFile == nil {
			log.Warn("episode file not found", zap.Int32("episode_file_id", *episode.EpisodeFileID))
			return nil
		}

		// Parse episode number from stored file path (no filesystem operations)
		var filePath string
		if episodeFile.RelativePath != nil {
			filePath = *episodeFile.RelativePath
		} else if episodeFile.OriginalFilePath != nil {
			filePath = *episodeFile.OriginalFilePath
		} else {
			log.Warn("episode file has no path information")
			return nil
		}

		// Use library parsing to extract episode number from path
		parsedFile := library.EpisodeFileFromPath(filePath)
		if parsedFile.EpisodeNumber == 0 {
			log.Warn("could not parse episode number from file path", zap.String("path", filePath))
			return nil
		}
		episodeNumber = parsedFile.EpisodeNumber
		log.Debug("parsed episode number from file path", zap.Int("episode_number", episodeNumber))
	} else {
		log.Warn("episode has no episode number or linked episode file, cannot determine episode number")
		return nil
	}

	// Step 6: Try to match episode to existing TMDB metadata
	err = m.matchDiscoveredEpisodeToTMDBMetadataFromDB(ctx, episode, season.ID, episodeNumber, log)
	if err != nil {
		log.Warn("failed to match discovered episode to TMDB metadata, skipping episode reconciliation", zap.Error(err))
		return nil
	}

	// Step 5: Transition episode to completed state since it's now properly linked
	err = m.updateEpisodeState(ctx, *episode, storage.EpisodeStateCompleted, nil)
	if err != nil {
		return fmt.Errorf("failed to update episode state to completed: %w", err)
	}

	log.Info("successfully matched episode to TMDB metadata and marked as completed")
	return nil
}

func (m MediaManager) linkSeriesMetadata(ctx context.Context, series *storage.Series, log *zap.SugaredLogger) error {
	searchTerm := pathToSearchTerm(*series.Path)
	searchResp, err := m.SearchTV(ctx, searchTerm)
	if err != nil {
		return fmt.Errorf("failed to search for TV show: %w", err)
	}

	if len(searchResp.Results) == 0 {
		log.Warn("no results found for TV show", zap.String("path", *series.Path), zap.String("search_term", searchTerm))
		return fmt.Errorf("no TMDB results found for series")
	}

	if len(searchResp.Results) > 1 {
		log.Debug("multiple results found for TV show", zap.String("path", *series.Path), zap.String("search_term", searchTerm), zap.Int("count", len(searchResp.Results)))
	}

	result := searchResp.Results[0]
	if result.ID == nil {
		return fmt.Errorf("TV show result has no ID")
	}

	seriesMetadata, err := m.GetSeriesMetadata(ctx, *result.ID)
	if err != nil {
		return fmt.Errorf("failed to get series metadata: %w", err)
	}

	err = m.storage.LinkSeriesMetadata(ctx, int64(series.ID), seriesMetadata.ID)
	if err != nil {
		return fmt.Errorf("failed to link series metadata: %w", err)
	}

	log.Info("linked series to TMDB metadata", zap.Int32("series_metadata_id", seriesMetadata.ID))
	return nil
}

// matchDiscoveredEpisodeToTMDBMetadataFromDB attempts to match a discovered episode to existing TMDB metadata
// using episode number parsed from stored file path (no filesystem scanning)
func (m MediaManager) matchDiscoveredEpisodeToTMDBMetadataFromDB(ctx context.Context, episode *storage.Episode, seasonID int32, episodeNumber int, log *zap.SugaredLogger) error {
	logger := log.With(zap.Int("season_id", int(seasonID)), zap.Int("episode_number", episodeNumber))
	logger.Debug("matching discovered episode to TMDB metadata using parsed episode number")

	if episodeNumber == 0 {
		logger.Warn("episode number is 0", zap.Int32("episode_id", episode.ID))
		return fmt.Errorf("episode number is 0 for episode %d", episode.ID)
	}

	// Find episode metadata that matches the episode number for this specific season
	// After our migration, episode_metadata.season_id correctly references season entity IDs
	// Get season metadata ID first
	season, err := m.storage.GetSeason(ctx, table.Season.ID.EQ(sqlite.Int32(seasonID)))
	if err != nil {
		return fmt.Errorf("failed to get season: %w", err)
	}

	if season.SeasonMetadataID == nil {
		return fmt.Errorf("season has no metadata linked")
	}

	episodeMeta, err := m.storage.GetEpisodeMetadata(ctx,
		table.EpisodeMetadata.SeasonMetadataID.EQ(sqlite.Int32(*season.SeasonMetadataID)).
			AND(table.EpisodeMetadata.Number.EQ(sqlite.Int32(int32(episodeNumber)))))

	if err != nil {
		if errors.Is(err, storage.ErrNotFound) {
			logger.Debug("no TMDB episode metadata found for episode number in season",
				zap.Int("season_id", int(seasonID)),
				zap.Int("episode_number", episodeNumber))
			return fmt.Errorf("no TMDB episode metadata found")
		}
		return fmt.Errorf("failed to get episode metadata: %w", err)
	}

	// Check if another episode already has this metadata linked (due to UNIQUE constraint)
	existingEpisode, err := m.storage.GetEpisode(ctx, table.Episode.EpisodeMetadataID.EQ(sqlite.Int32(episodeMeta.ID)))
	if err != nil && !errors.Is(err, storage.ErrNotFound) {
		logger.Debug("error checking for existing episode with metadata", zap.Error(err))
	} else if existingEpisode != nil {
		logger.Warn("another episode already linked to this TMDB metadata, skipping link")
		return nil
	}

	// Update the episode's episode metadata ID in the database
	err = m.storage.LinkEpisodeMetadata(ctx, int64(episode.ID), seasonID, episodeMeta.ID)
	if err != nil {
		return fmt.Errorf("failed to link episode metadata: %w", err)
	}

	// Update the in-memory object to reflect the database changes
	episode.EpisodeMetadataID = &episodeMeta.ID

	log.Info("successfully matched discovered episode to TMDB metadata",
		zap.Int32("episode_metadata_id", episodeMeta.ID),
		zap.String("episode_title", episodeMeta.Title))

	return nil
}

// getEpisodeFileByID retrieves an episode file by its ID from the database
func (m MediaManager) getEpisodeFileByID(ctx context.Context, fileID int32) (*model.EpisodeFile, error) {
	episodeFiles, err := m.storage.ListEpisodeFiles(ctx)
	if err != nil {
		return nil, fmt.Errorf("failed to list episode files: %w", err)
	}

	for _, ef := range episodeFiles {
		if ef.ID == fileID {
			return ef, nil
		}
	}

	return nil, nil // Not found, but not an error
}

// ReconcileCompletedSeries evaluates and updates states for series that may have completed
func (m MediaManager) ReconcileCompletedSeries(ctx context.Context) error {
	log := logger.FromCtx(ctx)
	log.Debug("starting completed series reconciliation")

	where := table.SeriesTransition.ToState.IN(
		sqlite.String(string(storage.SeriesStateDownloading)),
		sqlite.String(string(storage.SeriesStateContinuing)),
	).AND(table.SeriesTransition.MostRecent.EQ(sqlite.Bool(true))).
		AND(table.Series.Monitored.EQ(sqlite.Int(1)))

	series, err := m.storage.ListSeries(ctx, where)
	if err != nil {
		if !errors.Is(err, storage.ErrNotFound) {
			log.Error("failed to list series for completion check", zap.Error(err))
			return fmt.Errorf("couldn't list series for completion check: %w", err)
		}
		log.Debug("no series found for completion check")
		return nil
	}

	for _, s := range series {
		log.Debug("checking series completion", zap.Any("series", s.ID))
		err = m.evaluateAndUpdateSeriesState(ctx, s.ID)
		if err != nil {
			log.Error("failed to evaluate series state", zap.Error(err))
			continue
		}
	}

	return nil
}

// ReconcileCompletedSeasons evaluates and updates states for seasons that may have completed
func (m MediaManager) ReconcileCompletedSeasons(ctx context.Context) error {
	log := logger.FromCtx(ctx)
	log.Debug("starting completed seasons reconciliation")

	where := table.SeasonTransition.ToState.IN(
		sqlite.String(string(storage.SeasonStateDownloading)),
		sqlite.String(string(storage.SeasonStateContinuing)),
	).AND(table.SeasonTransition.MostRecent.EQ(sqlite.Bool(true))).
		AND(table.Season.Monitored.EQ(sqlite.Int(1)))

	seasons, err := m.storage.ListSeasons(ctx, where)
	if err != nil {
		if !errors.Is(err, storage.ErrNotFound) {
			log.Error("failed to list seasons for completion check", zap.Error(err))
			return fmt.Errorf("couldn't list seasons for completion check: %w", err)
		}
		log.Debug("no seasons found for completion check")
		return nil
	}

	for _, s := range seasons {
		log.Debug("checking season completion", zap.Any("season", s.ID))
		err = m.evaluateAndUpdateSeasonState(ctx, s.ID)
		if err != nil {
			log.Error("failed to evaluate season state", zap.Error(err))
			continue
		}
	}

	return nil
}

func (m MediaManager) ReconcileDownloadingSeries(ctx context.Context, snapshot *ReconcileSnapshot) error {
	log := logger.FromCtx(ctx)

	if snapshot == nil {
		log.Warn("snapshot is nil, skipping reconcile")
		return nil
	}

	where := table.EpisodeTransition.ToState.EQ(sqlite.String(string(storage.EpisodeStateDownloading))).
		AND(table.EpisodeTransition.MostRecent.EQ(sqlite.Bool(true)))

	episodes, err := m.storage.ListEpisodes(ctx, where)
	if err != nil {
		if !errors.Is(err, storage.ErrNotFound) {
			log.Error("failed to list downloading episodes", zap.Error(err))
			return err
		}
		log.Debug("no downloading episodes found")
		return nil
	}

	// Group episodes by season to process each season once
	seasonEpisodes := make(map[int32][]*storage.Episode)
	for _, episode := range episodes {
		seasonEpisodes[episode.SeasonID] = append(seasonEpisodes[episode.SeasonID], episode)
	}

	// Process each season
	for seasonID, seasonEpisodeList := range seasonEpisodes {
		season, err := m.storage.GetSeason(ctx, table.Season.ID.EQ(sqlite.Int32(seasonID)))
		if err != nil {
			log.Error("failed to get season", zap.Error(err), zap.Int32("season_id", seasonID))
			continue
		}

		err = m.reconcileDownloadingSeason(ctx, season, seasonEpisodeList, snapshot)
		if err != nil {
			log.Error("failed to reconcile downloading season", zap.Error(err))
			continue
		}
		log.Debug("successfully reconciled season", zap.Int32("season_id", season.ID))
	}

	return nil
}

func (m MediaManager) reconcileDownloadingSeason(ctx context.Context, season *storage.Season, episodes []*storage.Episode, snapshot *ReconcileSnapshot) error {
	log := logger.FromCtx(ctx)
	log = log.With("season_id", season.ID)

	// Check if any episode is marked as an entire season download
	isSeasonPack := false
	for _, episode := range episodes {
		if episode.IsEntireSeasonDownload {
			isSeasonPack = true
			break
		}
	}

	if isSeasonPack {
		log.Debug("processing season pack download")
		return m.reconcileSeasonPackDownload(ctx, episodes[0], episodes, snapshot)
	}

	log.Debug("processing individual episode downloads")
	for _, episode := range episodes {
		err := m.reconcileDownloadingEpisode(ctx, episode, snapshot)
		if err != nil {
			log.Error("failed to reconcile downloading episode", zap.Error(err))
			continue
		}
	}

	return nil
}

func (m MediaManager) reconcileSeasonPackDownload(ctx context.Context, episode *storage.Episode, episodes []*storage.Episode, snapshot *ReconcileSnapshot) error {
	log := logger.FromCtx(ctx)
	log = log.With("season pack", "download", "episode id", episode.ID)

	if episode.DownloadClientID == 0 || episode.DownloadID == "" {
		log.Warn("episode missing download client or download ID")
		return nil
	}

	dc := snapshot.GetDownloadClient(episode.DownloadClientID)
	if dc == nil {
		log.Warn("episode download client not found in snapshot", zap.Int32("download client id", episode.DownloadClientID))
		return nil
	}

	downloadClient, err := m.factory.NewDownloadClient(*dc)
	if err != nil {
		log.Warn("failed to create download client", zap.Error(err))
		return err
	}

	status, err := downloadClient.Get(ctx, download.GetRequest{
		ID: episode.DownloadID,
	})
	if err != nil {
		log.Warn("failed to get download status", zap.Error(err))
		return err
	}

	log.Debug("download status", zap.Any("status", status))
	if !status.Done {
		log.Debug("download not finished")
		return nil
	}

	season, err := m.storage.GetSeason(ctx, table.Season.ID.EQ(sqlite.Int32(episode.SeasonID)))
	if err != nil {
		log.Error("failed to get season", zap.Error(err))
		return err
	}

	seasonMetadata, err := m.storage.GetSeasonMetadata(ctx, table.SeasonMetadata.ID.EQ(sqlite.Int32(*season.SeasonMetadataID)))
	if err != nil {
		log.Error("failed to get season metadata", zap.Error(err))
		return err
	}

	series, err := m.storage.GetSeries(ctx, table.Series.ID.EQ(sqlite.Int32(season.SeriesID)))
	if err != nil {
		log.Error("failed to get series", zap.Error(err))
		return err
	}

	seriesMetadata, err := m.storage.GetSeriesMetadata(ctx, table.SeriesMetadata.ID.EQ(sqlite.Int32(*series.SeriesMetadataID)))
	if err != nil {
		log.Error("failed to get series metadata", zap.Error(err))
		return err
	}

	// For each file in the season pack, match it to an episode and link it
	for _, filePath := range status.FilePaths {
		matchedEpisode := m.matchEpisodeFileToEpisode(ctx, filePath, episodes)
		if matchedEpisode == nil {
			log.Warn("could not match file to episode, skipping", zap.String("file", filePath))
			continue
		}

		err = m.addEpisodeFileToLibrary(ctx, seriesMetadata.Title, seasonMetadata.Number, filePath, matchedEpisode)
		if err != nil {
			log.Warn("failed to add episode file to library", zap.Error(err))
			continue
		}
	}

	// Update all episodes in the season pack to downloaded
	for _, ep := range episodes {
		err = m.updateEpisodeState(ctx, *ep, storage.EpisodeStateDownloaded, nil)
		if err != nil {
			log.Error("failed to update episode state", zap.Error(err))
			continue
		}
	}

	return nil
}

func (m MediaManager) reconcileDownloadingEpisode(ctx context.Context, episode *storage.Episode, snapshot *ReconcileSnapshot) error {
	log := logger.FromCtx(ctx)
	log = log.With("reconcile loop", "downloading episode", "episode id", episode.ID)

	if episode.DownloadClientID == 0 || episode.DownloadID == "" {
		log.Warn("episode missing download client or download ID")
		return nil
	}

	dc := snapshot.GetDownloadClient(episode.DownloadClientID)
	if dc == nil {
		log.Warn("episode download client not found in snapshot", zap.Int32("download client id", episode.DownloadClientID))
		return nil
	}

	downloadClient, err := m.factory.NewDownloadClient(*dc)
	if err != nil {
		log.Warn("failed to create download client", zap.Error(err))
		return err
	}

	status, err := downloadClient.Get(ctx, download.GetRequest{
		ID: episode.DownloadID,
	})
	if err != nil {
		log.Warn("failed to get download status", zap.Error(err))
		return err
	}

	log.Debug("download status", zap.Any("status", status))
	if !status.Done {
		log.Debug("download not finished")
		return nil
	}

	episodeMetadata, err := m.storage.GetEpisodeMetadata(ctx, table.EpisodeMetadata.ID.EQ(sqlite.Int32(*episode.EpisodeMetadataID)))
	if err != nil {
		log.Error("failed to get episode metadata", zap.Error(err))
		return err
	}

	season, err := m.storage.GetSeason(ctx, table.Season.ID.EQ(sqlite.Int32(episode.SeasonID)))
	if err != nil {
		log.Error("failed to get season", zap.Error(err))
		return err
	}

	seasonMetadata, err := m.storage.GetSeasonMetadata(ctx, table.SeasonMetadata.ID.EQ(sqlite.Int32(*season.SeasonMetadataID)))
	if err != nil {
		log.Error("failed to get season metadata", zap.Error(err))
		return err
	}

	series, err := m.storage.GetSeries(ctx, table.Series.ID.EQ(sqlite.Int32(season.SeriesID)))
	if err != nil {
		log.Error("failed to get series", zap.Error(err))
		return err
	}

	seriesMetadata, err := m.storage.GetSeriesMetadata(ctx, table.SeriesMetadata.ID.EQ(sqlite.Int32(*series.SeriesMetadataID)))
	if err != nil {
		log.Error("failed to get series metadata", zap.Error(err))
		return err
	}

	log.Debug("processing individual episode download")
	return m.processIndividualEpisodeDownload(ctx, episode, status, seriesMetadata, seasonMetadata, episodeMetadata)
}

func (m MediaManager) processIndividualEpisodeDownload(ctx context.Context, episode *storage.Episode, status download.Status, seriesMetadata *model.SeriesMetadata, seasonMetadata *model.SeasonMetadata, episodeMetadata *model.EpisodeMetadata) error {
	log := logger.FromCtx(ctx)
	log = log.With("episode id", episode.ID, "series", seriesMetadata.Title, "season", seasonMetadata.Number, "episode", episodeMetadata.Number)

	if len(status.FilePaths) == 0 {
		log.Warn("no files found in completed download")
		return nil
	}

	for _, filePath := range status.FilePaths {
		err := m.addEpisodeFileToLibrary(ctx, seriesMetadata.Title, seasonMetadata.Number, filePath, episode)
		if err != nil {
			log.Error("failed to add episode file to library", zap.Error(err))
			return err
		}
		log.Debug("successfully added episode file to library", zap.String("file", filePath))
	}

	return m.updateEpisodeState(ctx, *episode, storage.EpisodeStateDownloaded, nil)
}

func (m MediaManager) addEpisodeFileToLibrary(ctx context.Context, seriesTitle string, seasonNumber int32, filePath string, episode *storage.Episode) error {
	log := logger.FromCtx(ctx)
	log = log.With("series", seriesTitle, "season", seasonNumber, "episodes")

	if episode.EpisodeFileID != nil {
		log.Debug("episode already has file linked, skipping", zap.Int32("episode_id", episode.ID))
		return nil
	}

	ef, err := m.library.AddEpisode(ctx, seriesTitle, seasonNumber, filePath)
	if err != nil {
		if !errors.Is(err, io.ErrFileExists) {
			log.Error("failed to add episode to library", zap.Error(err))
			return err
		}

		log.Debug("file already exists in library, creating record for existing file")
	}

	log.Debug("episode in library", zap.String("from", filePath), zap.String("to", ef.RelativePath))

	episodeFileID, err := m.storage.CreateEpisodeFile(ctx, model.EpisodeFile{
		Size:             ef.Size,
		RelativePath:     &ef.RelativePath,
		OriginalFilePath: &filePath,
	})
	if err != nil {
		log.Error("failed to create episode file record", zap.Error(err))
		return err
	}

	err = m.storage.UpdateEpisodeEpisodeFileID(ctx, int64(episode.ID), episodeFileID)
	if err != nil {
		log.Error("failed to link episode to file", zap.Error(err), zap.Int32("episode_id", episode.ID))
		return err
	}

	log.Debug("linked episode to file", zap.Int32("episode_id", episode.ID), zap.String("path", ef.RelativePath))

	return nil
}

// matchEpisodeFileToEpisode matches a downloaded file to a specific episode using the library package's
// episode extraction logic. Returns the matched episode or nil if no match is found.
func (m MediaManager) matchEpisodeFileToEpisode(ctx context.Context, filePath string, episodes []*storage.Episode) *storage.Episode {
	log := logger.FromCtx(ctx)
	log = log.With("file_path", filePath, "candidate_episodes", len(episodes))

	// Use the library package to extract episode information from the file path
	episodeFile := library.EpisodeFileFromPath(filePath)

	log.Debug("extracted episode info from file",
		zap.String("series_name", episodeFile.SeriesName),
		zap.Int("season_number", episodeFile.SeasonNumber),
		zap.Int("episode_number", episodeFile.EpisodeNumber))

	// If we couldn't extract episode number, we can't match
	if episodeFile.EpisodeNumber == 0 {
		log.Warn("could not extract episode number from file path")
		return nil
	}

	// Look for an episode that matches the extracted episode number
	for _, episode := range episodes {
		if episode.EpisodeMetadataID == nil {
			continue // Skip episodes without metadata
		}

		// Get the episode metadata to check the episode number
		episodeMetadata, err := m.storage.GetEpisodeMetadata(ctx,
			table.EpisodeMetadata.ID.EQ(sqlite.Int32(*episode.EpisodeMetadataID)))
		if err != nil {
			log.Warn("failed to get episode metadata", zap.Error(err), zap.Int32("episode_id", episode.ID))
			continue
		}

		// Check if the episode numbers match
		if int32(episodeFile.EpisodeNumber) == episodeMetadata.Number {
			log.Debug("matched file to episode",
				zap.Int32("episode_id", episode.ID),
				zap.Int32("episode_number", episodeMetadata.Number))
			return episode
		}
	}

	log.Warn("no matching episode found",
		zap.Int("file_episode_number", episodeFile.EpisodeNumber))
	return nil
}<|MERGE_RESOLUTION|>--- conflicted
+++ resolved
@@ -26,7 +26,50 @@
 		return err
 	}
 
-<<<<<<< HEAD
+	snapshot := newReconcileSnapshot(make([]Indexer, 0), dcs)
+
+	err = m.ReconcileMissingSeries(ctx, snapshot)
+	if err != nil {
+		log.Error("failed to reconcile missing series", zap.Error(err))
+	}
+
+	err = m.ReconcileDownloadingSeries(ctx, snapshot)
+	if err != nil {
+		log.Error("failed to reconcile downloading series", zap.Error(err))
+	}
+
+	err = m.ReconcileContinuingSeries(ctx, snapshot)
+	if err != nil {
+		log.Error("failed to reconcile continuing series", zap.Error(err))
+	}
+
+	err = m.ReconcileCompletedSeasons(ctx)
+	if err != nil {
+		log.Error("failed to reconcile completed seasons", zap.Error(err))
+	}
+
+	err = m.ReconcileCompletedSeries(ctx)
+	if err != nil {
+		log.Error("failed to reconcile completed series", zap.Error(err))
+	}
+
+	err = m.ReconcileDiscoveredEpisodes(ctx, snapshot)
+	if err != nil {
+		log.Error("failed to reconcile discovered episodes", zap.Error(err))
+	}
+
+	return nil
+}
+
+func (m MediaManager) ReconcileMissingSeries(ctx context.Context, snapshot *ReconcileSnapshot) error {
+	log := logger.FromCtx(ctx)
+	log.Debug("starting missing series reconciliation")
+
+	if snapshot == nil {
+		log.Warn("snapshot is nil, skipping reconcile")
+		return nil
+	}
+
 	indexers, err := m.listIndexersInternal(ctx)
 	if err != nil {
 		return err
@@ -34,63 +77,7 @@
 
 	log.Debug("listed indexers", zap.Int("count", len(indexers)))
 	if len(indexers) == 0 {
-		return errors.New("no indexers available")
-	}
-
-	snapshot := newReconcileSnapshot(indexers, dcs)
-=======
-	snapshot := newReconcileSnapshot(make([]Indexer, 0), dcs)
->>>>>>> 2dc6f767
-
-	err = m.ReconcileMissingSeries(ctx, snapshot)
-	if err != nil {
-		log.Error("failed to reconcile missing series", zap.Error(err))
-	}
-
-	err = m.ReconcileDownloadingSeries(ctx, snapshot)
-	if err != nil {
-		log.Error("failed to reconcile downloading series", zap.Error(err))
-	}
-
-	err = m.ReconcileContinuingSeries(ctx, snapshot)
-	if err != nil {
-		log.Error("failed to reconcile continuing series", zap.Error(err))
-	}
-
-	err = m.ReconcileCompletedSeasons(ctx)
-	if err != nil {
-		log.Error("failed to reconcile completed seasons", zap.Error(err))
-	}
-
-	err = m.ReconcileCompletedSeries(ctx)
-	if err != nil {
-		log.Error("failed to reconcile completed series", zap.Error(err))
-	}
-
-	err = m.ReconcileDiscoveredEpisodes(ctx, snapshot)
-	if err != nil {
-		log.Error("failed to reconcile discovered episodes", zap.Error(err))
-	}
-
-	return nil
-}
-
-func (m MediaManager) ReconcileMissingSeries(ctx context.Context, snapshot *ReconcileSnapshot) error {
-	log := logger.FromCtx(ctx)
-	log.Debug("starting missing series reconciliation")
-
-	if snapshot == nil {
-		log.Warn("snapshot is nil, skipping reconcile")
-		return nil
-	}
-
-	indexers, err := m.ListIndexers(ctx)
-	if err != nil {
-		return fmt.Errorf("failed to list indexers: %w", err)
-	}
-
-	if len(indexers) == 0 {
-		log.Warn("Skipping missing series reconciliation: no indexers available")
+		log.Warn("skipping missing series reconciliation: no indexers available")
 		return nil
 	}
 
