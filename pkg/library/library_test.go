package library

import (
	"context"
	"errors"
	"fmt"
	"maps"
	"os"
	"path/filepath"
	"slices"
	"testing"
	"testing/fstest"

	"github.com/kasuboski/mediaz/pkg/io"
	"github.com/kasuboski/mediaz/pkg/io/mocks"
	"github.com/stretchr/testify/assert"
	"go.uber.org/mock/gomock"
)

func TestMatchMovie(t *testing.T) {
	_, expected := MovieFSFromFile(t, "./testing/test_movies.txt")

	for _, m := range expected {
		matched := matchMovie(m)
		if !matched {
			t.Errorf("didn't match movie: %s", m)
		}
	}
}

func TestMatchEpisode(t *testing.T) {
	_, expected := TVFSFromFile(t, "./testing/test_episodes.txt")

	for _, m := range expected {
		matched := matchEpisode(m)
		if !matched {
			t.Errorf("didn't match episode: %s", m)
		}
	}
}

func TestMatchEpisodeRegex(t *testing.T) {
	tests := []struct {
		filename string
		expected bool
		desc     string
	}{
		// These work (Fallout)
		{"Fallout - S01E01 - The End.mkv", true, "Fallout format that works"},
		{"Fallout - S01E02 - The Target.mkv", true, "Fallout format that works"},

		// These should now work with updated regex (House of the Dragon)
		{"House.of.the.Dragon.S01E01.1080p.BluRay.x265-RARBG[eztv.re].mp4", true, "House of Dragon original format with dots"},
		{"House.of.the.Dragon.S01E02.1080p.BluRay.x265-RARBG[eztv.re].mp4", true, "House of Dragon original format with dots"},

		// Test what sanitizeName produces
		{"House of the Dragon S01E01 1080p BluRay x265-RARBG[eztv re] mp4", true, "House of Dragon sanitized format"},
		{"House of the Dragon S01E02 1080p BluRay x265-RARBG[eztv re] mp4", true, "House of Dragon sanitized format"},

		// Test simpler House of Dragon formats
		{"House of the Dragon - S01E01.mp4", true, "House of Dragon simple format"},
		{"House of the Dragon S01E01.mp4", true, "House of Dragon without dashes"},
	}

	for _, tt := range tests {
		t.Run(tt.desc, func(t *testing.T) {
			result := matchEpisode(tt.filename)
			if result != tt.expected {
				t.Errorf("matchEpisode(%q) = %t, want %t", tt.filename, result, tt.expected)
			}
		})
	}
}

func TestFindMovies(t *testing.T) {
	ctx := context.Background()
	negatives := fstest.MapFS{
		"myfile.txt": {},
		"Batman Begins (2005)/Batman Begins (2005).en.srt": {},
		"My Movie/Uh Oh/My Movie.mp4":                      {},
	}
	fs, expected := MovieFSFromFile(t, "./testing/test_movies.txt")
	maps.Copy(fs, negatives)

	fileSystem := FileSystem{
		FS: fs,
	}

	l := New(fileSystem, FileSystem{}, &io.MediaFileSystem{})
	movies, err := l.FindMovies(ctx)
	if err != nil {
		t.Fatal(err)
	}
	movieNames := make([]string, len(movies))
	for i, m := range movies {
		movieNames[i] = m.Name
	}
	if !slices.Equal(expected, movieNames) {
		t.Fatalf("wanted %v; got %v", expected, movieNames)
	}

}

func TestFindEpisodes(t *testing.T) {
	ctx := context.Background()
	fs, expected := TVFSFromFile(t, "./testing/test_episodes.txt")
	fs["myfile.txt"] = &fstest.MapFile{}

	fileSystem := FileSystem{
		FS: fs,
	}

	l := New(FileSystem{}, fileSystem, &io.MediaFileSystem{})
	episodes, err := l.FindEpisodes(ctx)
	if err != nil {
		t.Fatal(err)
	}
	names := make([]string, len(episodes))
	for i, e := range episodes {
		names[i] = e.Name
	}
	if !slices.Equal(expected, names) {
		t.Fatalf("wanted %v; got %v", expected, names)
	}
}

func TestFindEpisodes_FlatStructure(t *testing.T) {
	ctx := context.Background()
	fs := fstest.MapFS{
		"Fargo/Fargo - S01E01 - The Crocodile's Dilemma WEBDL-1080p.mkv": {},
		"Fargo/Fargo - S01E02 - The Rooster Prince WEBDL-1080p.mkv":      {},
		"Fargo/Fargo - S01E03 - A Muddy Road WEBDL-1080p.mkv":            {},
<<<<<<< HEAD
=======
		"Fargo/Extras/Fargo - S01E04 - Deleted Scenes.mkv":               {},
		"Fargo/Samples/Fargo - S01E05 - Sample.mkv":                      {},
>>>>>>> 94358bd2
	}

	want := []EpisodeFile{
		{
			Name:          "Fargo - S01E01 - The Crocodile's Dilemma WEBDL-1080p.mkv",
			RelativePath:  "Fargo/Fargo - S01E01 - The Crocodile's Dilemma WEBDL-1080p.mkv",
			SeriesName:    "Fargo",
			SeasonNumber:  1,
			EpisodeNumber: 1,
		},
		{
			Name:          "Fargo - S01E02 - The Rooster Prince WEBDL-1080p.mkv",
			RelativePath:  "Fargo/Fargo - S01E02 - The Rooster Prince WEBDL-1080p.mkv",
			SeriesName:    "Fargo",
			SeasonNumber:  1,
			EpisodeNumber: 2,
		},
		{
			Name:          "Fargo - S01E03 - A Muddy Road WEBDL-1080p.mkv",
			RelativePath:  "Fargo/Fargo - S01E03 - A Muddy Road WEBDL-1080p.mkv",
			SeriesName:    "Fargo",
			SeasonNumber:  1,
			EpisodeNumber: 3,
		},
	}

	fileSystem := FileSystem{
		FS: fs,
	}

	l := New(FileSystem{}, fileSystem, &io.MediaFileSystem{})
	got, err := l.FindEpisodes(ctx)
	if err != nil {
		t.Fatal(err)
	}

	assert.Equal(t, want, got)
}

func TestFindEpisodes_SeasonSubdirectory(t *testing.T) {
	ctx := context.Background()
	fs := fstest.MapFS{
		"Arcane/Season 1/Arcane (2021) - S01E01 - Welcome to the Playground.mkv": {},
		"Arcane/Season 1/Arcane (2021) - S01E02 - Some Mysteries.mkv":            {},
	}

	want := []EpisodeFile{
		{
			Name:          "Arcane (2021) - S01E01 - Welcome to the Playground.mkv",
			RelativePath:  "Arcane/Season 1/Arcane (2021) - S01E01 - Welcome to the Playground.mkv",
			SeriesName:    "Arcane",
			SeasonNumber:  1,
			EpisodeNumber: 1,
		},
		{
			Name:          "Arcane (2021) - S01E02 - Some Mysteries.mkv",
			RelativePath:  "Arcane/Season 1/Arcane (2021) - S01E02 - Some Mysteries.mkv",
			SeriesName:    "Arcane",
			SeasonNumber:  1,
			EpisodeNumber: 2,
		},
	}

	fileSystem := FileSystem{
		FS: fs,
	}

	l := New(FileSystem{}, fileSystem, &io.MediaFileSystem{})
	got, err := l.FindEpisodes(ctx)
	if err != nil {
		t.Fatal(err)
	}

	assert.Equal(t, want, got)
}

func TestFindEpisodes_MixedStructures(t *testing.T) {
	ctx := context.Background()
	fs := fstest.MapFS{
		"Fargo/Fargo - S01E01.mkv":            {},
		"Fargo/Fargo - S01E02.mkv":            {},
		"Arcane/Season 1/Arcane - S01E01.mkv": {},
		"Arcane/Season 1/Arcane - S01E02.mkv": {},
	}

	want := []EpisodeFile{
		{
			Name:          "Arcane - S01E01.mkv",
			RelativePath:  "Arcane/Season 1/Arcane - S01E01.mkv",
			SeriesName:    "Arcane",
			SeasonNumber:  1,
			EpisodeNumber: 1,
		},
		{
			Name:          "Arcane - S01E02.mkv",
			RelativePath:  "Arcane/Season 1/Arcane - S01E02.mkv",
			SeriesName:    "Arcane",
			SeasonNumber:  1,
			EpisodeNumber: 2,
		},
		{
			Name:          "Fargo - S01E01.mkv",
			RelativePath:  "Fargo/Fargo - S01E01.mkv",
			SeriesName:    "Fargo",
			SeasonNumber:  1,
			EpisodeNumber: 1,
		},
		{
			Name:          "Fargo - S01E02.mkv",
			RelativePath:  "Fargo/Fargo - S01E02.mkv",
			SeriesName:    "Fargo",
			SeasonNumber:  1,
			EpisodeNumber: 2,
		},
	}

	fileSystem := FileSystem{
		FS: fs,
	}

	l := New(FileSystem{}, fileSystem, &io.MediaFileSystem{})
	got, err := l.FindEpisodes(ctx)
	if err != nil {
		t.Fatal(err)
	}

	assert.Equal(t, want, got)
}

func TestFindEpisodes_SkipsTooDeepNesting(t *testing.T) {
	ctx := context.Background()
	fs := fstest.MapFS{
		"Series/Season 1/Series - S01E01.mkv":       {},
		"Series/Season 1/Extra/Series - S01E02.mkv": {},
	}

	want := []EpisodeFile{
		{
			Name:          "Series - S01E01.mkv",
			RelativePath:  "Series/Season 1/Series - S01E01.mkv",
			SeriesName:    "Series",
			SeasonNumber:  1,
			EpisodeNumber: 1,
		},
	}

	fileSystem := FileSystem{
		FS: fs,
	}

	l := New(FileSystem{}, fileSystem, &io.MediaFileSystem{})
	got, err := l.FindEpisodes(ctx)
	if err != nil {
		t.Fatal(err)
	}

	assert.Equal(t, want, got)
}

func TestMediaLibrary_AddMovie(t *testing.T) {
	t.Run("error making directory", func(t *testing.T) {
		ctrl := gomock.NewController(t)
		mockfs := mocks.NewMockFileIO(ctrl)

		ctx := context.Background()

		tmpFile, err := os.CreateTemp("testing/", "Batman Begins (2005)-*.mp4")
		if err != nil {
			t.Error(err)
		}

		defer os.Remove(tmpFile.Name())

		movieToAdd := fmt.Sprintf("testing/%s", tmpFile.Name())

		mockfs.EXPECT().MkdirAll(gomock.Any(), gomock.Any()).Times(1).Return(errors.New("expected testing error"))

		fs, _ := MovieFSFromFile(t, "./testing/test_movies.txt")

		fileSystem := FileSystem{
			FS:   fs,
			Path: "testing",
		}

		library := New(FileSystem{}, fileSystem, mockfs)

		title := "Batman Begins"
		movieFile, err := library.AddMovie(ctx, title, movieToAdd)
		wantMovieFile := MovieFile{}
		assert.Error(t, err)
		assert.Equal(t, err.Error(), "expected testing error")
		assert.Equal(t, wantMovieFile, movieFile)
	})

	t.Run("different file system - error checking if same file system", func(t *testing.T) {
		ctrl := gomock.NewController(t)
		mockfs := mocks.NewMockFileIO(ctrl)

		tmpFile, err := os.CreateTemp("testing/", "Batman Begins (2005)-*.mp4")
		if err != nil {
			t.Error(err)
		}
		defer os.Remove(tmpFile.Name())

		movieToAdd := fmt.Sprintf("testing/%s", tmpFile.Name())

		mockfs.EXPECT().MkdirAll(gomock.Any(), gomock.Any()).Times(1).Return(nil)
		mockfs.EXPECT().IsSameFileSystem(gomock.Any(), gomock.Any()).Times(1).Return(false, errors.New("expected testing error"))

		fs, _ := MovieFSFromFile(t, "./testing/test_movies.txt")

		fileSystem := FileSystem{
			FS:   fs,
			Path: "testing",
		}

		library := New(fileSystem, FileSystem{}, mockfs)

		ctx := context.Background()

		title := "Batman Begins"
		movieFile, err := library.AddMovie(ctx, title, movieToAdd)
		wantMovieFile := MovieFile{
			Name:         "",
			Size:         0,
			RelativePath: "",
			AbsolutePath: "",
		}

		assert.Error(t, err)
		assert.Equal(t, err.Error(), "expected testing error")
		assert.Equal(t, wantMovieFile, movieFile)
	})

	t.Run("same file system", func(t *testing.T) {
		ctrl := gomock.NewController(t)
		mockfs := mocks.NewMockFileIO(ctrl)

		ctx := context.Background()

		tmpFile, err := os.CreateTemp("testing/", "Batman Begins (2005)-*.mp4")
		if err != nil {
			t.Error(err)
		}

		defer os.Remove(tmpFile.Name())

		movieToAdd := fmt.Sprintf("testing/%s", tmpFile.Name())

		// Create a mock file info with the Size() method
		mockFileInfo := mocks.NewMockFileInfo(ctrl)
		mockFileInfo.EXPECT().Size().Return(int64(1024)).AnyTimes()

		mockfs.EXPECT().MkdirAll(gomock.Any(), gomock.Any()).Times(1).Return(nil)
		mockfs.EXPECT().IsSameFileSystem(gomock.Any(), gomock.Any()).Times(1).Return(true, nil)
		mockfs.EXPECT().Rename(gomock.Any(), gomock.Any()).Times(1).Return(nil)
		mockfs.EXPECT().Stat(gomock.Any()).Times(1).Return(mockFileInfo, nil)

		fs, _ := MovieFSFromFile(t, "./testing/test_movies.txt")

		fileSystem := FileSystem{
			FS:   fs,
			Path: "testing",
		}

		library := New(fileSystem, FileSystem{}, mockfs)

		title := "Batman Begins"
		movieFile, err := library.AddMovie(ctx, title, movieToAdd)
		wantMovieFile := MovieFile{
			Name:         filepath.Base(tmpFile.Name()),
			Size:         1024,
			RelativePath: filepath.Join(title, filepath.Base(tmpFile.Name())),
			AbsolutePath: filepath.Join(fileSystem.Path, title, filepath.Base(tmpFile.Name())),
		}
		assert.Nil(t, err)
		assert.Equal(t, wantMovieFile, movieFile)
	})

	t.Run("different file system - success", func(t *testing.T) {
		ctrl := gomock.NewController(t)
		mockfs := mocks.NewMockFileIO(ctrl)

		tmpFile, err := os.CreateTemp("testing/", "Batman Begins (2005)-*.mp4")
		if err != nil {
			t.Error(err)
		}
		defer os.Remove(tmpFile.Name())

		movieToAdd := fmt.Sprintf("testing/%s", tmpFile.Name())

		// Create a mock file info with the Size() method
		mockFileInfo := mocks.NewMockFileInfo(ctrl)
		mockFileInfo.EXPECT().Size().Return(int64(1024)).AnyTimes()

		mockfs.EXPECT().MkdirAll(gomock.Any(), gomock.Any()).Times(1).Return(nil)
		mockfs.EXPECT().IsSameFileSystem(gomock.Any(), gomock.Any()).Times(1).Return(false, nil)
		mockfs.EXPECT().Copy(gomock.Any(), gomock.Any()).Times(1).Return(int64(0), nil)
		mockfs.EXPECT().Stat(gomock.Any()).Times(1).Return(mockFileInfo, nil)

		fs, _ := MovieFSFromFile(t, "./testing/test_movies.txt")

		fileSystem := FileSystem{
			FS:   fs,
			Path: "testing",
		}

		library := New(fileSystem, FileSystem{}, mockfs)

		ctx := context.Background()
		title := "Batman Begins"
		movieFile, err := library.AddMovie(ctx, title, movieToAdd)
		wantMovieFile := MovieFile{
			Name:         filepath.Base(tmpFile.Name()),
			Size:         1024,
			RelativePath: filepath.Join(title, filepath.Base(tmpFile.Name())),
			AbsolutePath: filepath.Join(fileSystem.Path, title, filepath.Base(tmpFile.Name())),
		}

		assert.Nil(t, err)
		assert.Equal(t, wantMovieFile, movieFile)
	})

	t.Run("same file system - file already exists", func(t *testing.T) {
		ctrl := gomock.NewController(t)
		mockfs := mocks.NewMockFileIO(ctrl)

		ctx := context.Background()

		tmpFile, err := os.CreateTemp("testing/", "Batman Begins (2005)-*.mp4")
		if err != nil {
			t.Error(err)
		}
		defer os.Remove(tmpFile.Name())

		movieToAdd := fmt.Sprintf("testing/%s", tmpFile.Name())

		// Create a mock file info with the Size() method
		mockFileInfo := mocks.NewMockFileInfo(ctrl)
		mockFileInfo.EXPECT().Size().Return(int64(1024)).AnyTimes()

		mockfs.EXPECT().MkdirAll(gomock.Any(), gomock.Any()).Times(1).Return(nil)
		mockfs.EXPECT().IsSameFileSystem(gomock.Any(), gomock.Any()).Times(1).Return(true, nil)
		mockfs.EXPECT().Rename(gomock.Any(), gomock.Any()).Times(1).Return(io.ErrFileExists)
		mockfs.EXPECT().Stat(gomock.Any()).Times(1).Return(mockFileInfo, nil)

		fs, _ := MovieFSFromFile(t, "./testing/test_movies.txt")

		fileSystem := FileSystem{
			FS:   fs,
			Path: "testing",
		}

		library := New(fileSystem, FileSystem{}, mockfs)

		title := "Batman Begins"
		movieFile, err := library.AddMovie(ctx, title, movieToAdd)
		wantMovieFile := MovieFile{
			Name:         filepath.Base(tmpFile.Name()),
			Size:         1024,
			RelativePath: filepath.Join(title, filepath.Base(tmpFile.Name())),
			AbsolutePath: filepath.Join(fileSystem.Path, title, filepath.Base(tmpFile.Name())),
		}
		assert.Error(t, err)
		assert.True(t, errors.Is(err, io.ErrFileExists))
		assert.Equal(t, wantMovieFile, movieFile)
	})

	t.Run("different file system - file already exists", func(t *testing.T) {
		ctrl := gomock.NewController(t)
		mockfs := mocks.NewMockFileIO(ctrl)

		tmpFile, err := os.CreateTemp("testing/", "Batman Begins (2005)-*.mp4")
		if err != nil {
			t.Error(err)
		}
		defer os.Remove(tmpFile.Name())

		movieToAdd := fmt.Sprintf("testing/%s", tmpFile.Name())

		// Create a mock file info with the Size() method
		mockFileInfo := mocks.NewMockFileInfo(ctrl)
		mockFileInfo.EXPECT().Size().Return(int64(1024)).AnyTimes()

		mockfs.EXPECT().MkdirAll(gomock.Any(), gomock.Any()).Times(1).Return(nil)
		mockfs.EXPECT().IsSameFileSystem(gomock.Any(), gomock.Any()).Times(1).Return(false, nil)
		mockfs.EXPECT().Copy(gomock.Any(), gomock.Any()).Times(1).Return(int64(0), io.ErrFileExists)
		mockfs.EXPECT().Stat(gomock.Any()).Times(1).Return(mockFileInfo, nil)

		fs, _ := MovieFSFromFile(t, "./testing/test_movies.txt")

		fileSystem := FileSystem{
			FS:   fs,
			Path: "testing",
		}

		library := New(fileSystem, FileSystem{}, mockfs)

		ctx := context.Background()
		title := "Batman Begins"
		movieFile, err := library.AddMovie(ctx, title, movieToAdd)
		wantMovieFile := MovieFile{
			Name:         filepath.Base(tmpFile.Name()),
			Size:         1024,
			RelativePath: filepath.Join(title, filepath.Base(tmpFile.Name())),
			AbsolutePath: filepath.Join(fileSystem.Path, title, filepath.Base(tmpFile.Name())),
		}

		assert.Error(t, err)
		assert.True(t, errors.Is(err, io.ErrFileExists))
		assert.Equal(t, wantMovieFile, movieFile)
	})
}

func TestMediaLibrary_AddEpisode(t *testing.T) {
	t.Run("same file system - success", func(t *testing.T) {
		ctrl := gomock.NewController(t)
		mockfs := mocks.NewMockFileIO(ctrl)

		ctx := context.Background()

		tmpFile, err := os.CreateTemp("testing/", "Series Name - s01e01 - Episode Title.mp4")
		if err != nil {
			t.Error(err)
		}
		defer os.Remove(tmpFile.Name())

		episodeToAdd := fmt.Sprintf("testing/%s", tmpFile.Name())

		// Create a mock file info with the Size() method
		mockFileInfo := mocks.NewMockFileInfo(ctrl)
		mockFileInfo.EXPECT().Size().Return(int64(1024)).AnyTimes()

		mockfs.EXPECT().MkdirAll(gomock.Any(), gomock.Any()).Times(1).Return(nil)
		mockfs.EXPECT().IsSameFileSystem(gomock.Any(), gomock.Any()).Times(1).Return(true, nil)
		mockfs.EXPECT().Rename(gomock.Any(), gomock.Any()).Times(1).Return(nil)
		mockfs.EXPECT().Stat(gomock.Any()).Times(1).Return(mockFileInfo, nil)

		fs, _ := TVFSFromFile(t, "./testing/test_episodes.txt")

		fileSystem := FileSystem{
			FS:   fs,
			Path: "testing",
		}

		library := New(FileSystem{}, fileSystem, mockfs)

		seriesTitle := "Series Name"
		var seasonNumber int32 = 1
		episodeFile, err := library.AddEpisode(ctx, seriesTitle, seasonNumber, episodeToAdd)

		expectedFilename := filepath.Base(tmpFile.Name())
		wantEpisodeFile := EpisodeFile{
			Name:         expectedFilename,
			Size:         1024,
			RelativePath: fmt.Sprintf("%s/Season %02d/%s", seriesTitle, seasonNumber, expectedFilename),
			AbsolutePath: filepath.Join(fileSystem.Path, seriesTitle, fmt.Sprintf("Season %02d", seasonNumber), expectedFilename),
		}

		assert.Nil(t, err)
		assert.Equal(t, wantEpisodeFile, episodeFile)
	})

	t.Run("same file system - file already exists", func(t *testing.T) {
		ctrl := gomock.NewController(t)
		mockfs := mocks.NewMockFileIO(ctrl)

		ctx := context.Background()

		tmpFile, err := os.CreateTemp("testing/", "Series Name - s01e01 - Episode Title.mp4")
		if err != nil {
			t.Error(err)
		}
		defer os.Remove(tmpFile.Name())

		episodeToAdd := fmt.Sprintf("testing/%s", tmpFile.Name())

		// Create a mock file info with the Size() method
		mockFileInfo := mocks.NewMockFileInfo(ctrl)
		mockFileInfo.EXPECT().Size().Return(int64(1024)).AnyTimes()

		mockfs.EXPECT().MkdirAll(gomock.Any(), gomock.Any()).Times(1).Return(nil)
		mockfs.EXPECT().IsSameFileSystem(gomock.Any(), gomock.Any()).Times(1).Return(true, nil)
		mockfs.EXPECT().Rename(gomock.Any(), gomock.Any()).Times(1).Return(io.ErrFileExists)
		mockfs.EXPECT().Stat(gomock.Any()).Times(1).Return(mockFileInfo, nil)

		fs, _ := TVFSFromFile(t, "./testing/test_episodes.txt")

		fileSystem := FileSystem{
			FS:   fs,
			Path: "testing",
		}

		library := New(FileSystem{}, fileSystem, mockfs)

		seriesTitle := "Series Name"
		var seasonNumber int32 = 1
		episodeFile, err := library.AddEpisode(ctx, seriesTitle, seasonNumber, episodeToAdd)

		expectedFilename := filepath.Base(tmpFile.Name())
		wantEpisodeFile := EpisodeFile{
			Name:         expectedFilename,
			Size:         1024,
			RelativePath: fmt.Sprintf("%s/Season %02d/%s", seriesTitle, seasonNumber, expectedFilename),
			AbsolutePath: filepath.Join(fileSystem.Path, seriesTitle, fmt.Sprintf("Season %02d", seasonNumber), expectedFilename),
		}

		assert.Error(t, err)
		assert.True(t, errors.Is(err, io.ErrFileExists))
		assert.Equal(t, wantEpisodeFile, episodeFile)
	})

	t.Run("different file system - file already exists", func(t *testing.T) {
		ctrl := gomock.NewController(t)
		mockfs := mocks.NewMockFileIO(ctrl)

		ctx := context.Background()

		tmpFile, err := os.CreateTemp("testing/", "Series Name - s01e01 - Episode Title.mp4")
		if err != nil {
			t.Error(err)
		}
		defer os.Remove(tmpFile.Name())

		episodeToAdd := fmt.Sprintf("testing/%s", tmpFile.Name())

		// Create a mock file info with the Size() method
		mockFileInfo := mocks.NewMockFileInfo(ctrl)
		mockFileInfo.EXPECT().Size().Return(int64(1024)).AnyTimes()

		mockfs.EXPECT().MkdirAll(gomock.Any(), gomock.Any()).Times(1).Return(nil)
		mockfs.EXPECT().IsSameFileSystem(gomock.Any(), gomock.Any()).Times(1).Return(false, nil)
		mockfs.EXPECT().Copy(gomock.Any(), gomock.Any()).Times(1).Return(int64(0), io.ErrFileExists)
		mockfs.EXPECT().Stat(gomock.Any()).Times(1).Return(mockFileInfo, nil)

		fs, _ := TVFSFromFile(t, "./testing/test_episodes.txt")

		fileSystem := FileSystem{
			FS:   fs,
			Path: "testing",
		}

		library := New(FileSystem{}, fileSystem, mockfs)

		seriesTitle := "Series Name"
		var seasonNumber int32 = 1
		episodeFile, err := library.AddEpisode(ctx, seriesTitle, seasonNumber, episodeToAdd)

		expectedFilename := filepath.Base(tmpFile.Name())
		wantEpisodeFile := EpisodeFile{
			Name:         expectedFilename,
			Size:         1024,
			RelativePath: fmt.Sprintf("%s/Season %02d/%s", seriesTitle, seasonNumber, expectedFilename),
			AbsolutePath: filepath.Join(fileSystem.Path, seriesTitle, fmt.Sprintf("Season %02d", seasonNumber), expectedFilename),
		}

		assert.Error(t, err)
		assert.True(t, errors.Is(err, io.ErrFileExists))
		assert.Equal(t, wantEpisodeFile, episodeFile)
	})
}<|MERGE_RESOLUTION|>--- conflicted
+++ resolved
@@ -130,11 +130,8 @@
 		"Fargo/Fargo - S01E01 - The Crocodile's Dilemma WEBDL-1080p.mkv": {},
 		"Fargo/Fargo - S01E02 - The Rooster Prince WEBDL-1080p.mkv":      {},
 		"Fargo/Fargo - S01E03 - A Muddy Road WEBDL-1080p.mkv":            {},
-<<<<<<< HEAD
-=======
 		"Fargo/Extras/Fargo - S01E04 - Deleted Scenes.mkv":               {},
 		"Fargo/Samples/Fargo - S01E05 - Sample.mkv":                      {},
->>>>>>> 94358bd2
 	}
 
 	want := []EpisodeFile{
