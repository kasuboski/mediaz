--- conflicted
+++ resolved
@@ -245,13 +245,8 @@
 			if seasonDirRe.MatchString(d.Name()) {
 				return nil
 			}
-<<<<<<< HEAD
-			if nesting >= 2 {
-				log.Debugw("skipping", "dir", d.Name(), "reason", "exceeds max nesting level")
-=======
 			if nesting >= 1 {
 				log.Debugw("skipping", "dir", d.Name(), "reason", "not a season directory")
->>>>>>> 94358bd2
 				return fs.SkipDir
 			}
 			return nil
