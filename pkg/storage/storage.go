package storage

import (
	"context"
	"os"

	"github.com/kasuboski/mediaz/pkg/storage/sqlite/schema/gen/model"
)

type Storage interface {
	Init(ctx context.Context, schemas ...string) error
	IndexerStorage
<<<<<<< HEAD
	QualityDefinitionStorage
	QualityProfileStorage
=======
	MovieStorage
>>>>>>> 28944e1c
}

type IndexerStorage interface {
	CreateIndexer(ctx context.Context, indexer model.Indexer) (int64, error)
	DeleteIndexer(ctx context.Context, id int64) error
	ListIndexers(ctx context.Context) ([]*model.Indexer, error)
}

type QualityDefinitionStorage interface {
	CreateQualityDefinition(ctx context.Context, definition model.QualityDefinition) (int64, error)
	ListQualityDefinitions(ctx context.Context) ([]*model.QualityDefinition, error)
	DeleteQualityDefinition(ctx context.Context, id int64) error
}

type QualityProfileStorage interface {
	GetQualityProfile(ctx context.Context, id int64) (QualityProfile, error)
	ListQualityProfiles(ctx context.Context) ([]QualityProfile, error)
}

type QualityProfile struct {
	Name           string        `json:"name"`
	Items          []QualityItem `json:"items"`
	ID             int32         `sql:"primary_key" json:"id"`
	Cutoff         int32         `json:"cutoff"`
	UpgradeAllowed bool          `json:"upgradeAllowed"`
}

type QualityItem struct {
	ParentID          *int32            `alias:"quality_item.parent_id" json:"parentID"`
	Name              string            `alias:"quality_item.name" json:"name"`
	QualityDefinition QualityDefinition `json:"quality"`
	ID                int32             `alias:"quality_item.id" json:"id"`
	Allowed           bool              `alias:"quality_item.allowed" json:"allowed"`
}

type QualityDefinition struct {
	QualityID     *int32  `alias:"quality_definition.quality_id" json:"-"`
	Name          string  `alias:"quality_definition.name" json:"name"`
	MediaType     string  `alias:"quality_definition.media_type" json:"type"`
	PreferredSize float64 `alias:"quality_definition.preferred_size" json:"preferredSize"`
	MinSize       float64 `alias:"quality_definition.min_size" json:"minSize"`
	MaxSize       float64 `alias:"quality_definition.max_size" json:"maxSize"`
}

type MovieStorage interface {
	CreateMovie(ctx context.Context, movie model.Movies) (int32, error)
	DeleteMovie(ctx context.Context, id int64) error
	ListMovies(ctx context.Context) ([]*model.Movies, error)

	CreateMovieFile(ctx context.Context, movieFile model.MovieFiles) (int32, error)
	DeleteMovieFile(ctx context.Context, id int64) error
	ListMovieFiles(ctx context.Context) ([]*model.MovieFiles, error)
}

func ReadSchemaFiles(files ...string) ([]string, error) {
	var schemas []string
	for _, f := range files {
		f, err := os.ReadFile(f)
		if err != nil {
			return schemas, err
		}

		schemas = append(schemas, string(f))
	}

	return schemas, nil
}<|MERGE_RESOLUTION|>--- conflicted
+++ resolved
@@ -10,12 +10,9 @@
 type Storage interface {
 	Init(ctx context.Context, schemas ...string) error
 	IndexerStorage
-<<<<<<< HEAD
 	QualityDefinitionStorage
 	QualityProfileStorage
-=======
 	MovieStorage
->>>>>>> 28944e1c
 }
 
 type IndexerStorage interface {
