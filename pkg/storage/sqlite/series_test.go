package sqlite

import (
	"context"
	"testing"
	"time"

	"github.com/go-jet/jet/v2/sqlite"
	"github.com/kasuboski/mediaz/pkg/storage"
	"github.com/kasuboski/mediaz/pkg/storage/sqlite/schema/gen/model"
	"github.com/kasuboski/mediaz/pkg/storage/sqlite/schema/gen/table"
	_ "github.com/mattn/go-sqlite3"
	"github.com/stretchr/testify/assert"
	"github.com/stretchr/testify/require"
)

func TestSeriesStorage(t *testing.T) {
	ctx := context.Background()
	store := initSqlite(t, ctx)
	require.NotNil(t, store)

	seriesList, err := store.ListSeries(ctx)
	assert.Nil(t, err)
	assert.Empty(t, seriesList)

	series := storage.Series{
		Series: model.Series{
			Monitored:        1,
			QualityProfileID: 1,
			Added:            ptr(time.Now()),
		},
	}

	id, err := store.CreateSeries(ctx, series, storage.SeriesStateMissing)
	assert.Nil(t, err)

	// Test getting the Series
	retrieved, err := store.GetSeries(ctx, table.Series.ID.EQ(sqlite.Int64(id)))
	assert.Nil(t, err)
	require.NotNil(t, retrieved)
	assert.Equal(t, series.Monitored, retrieved.Monitored)
	assert.Equal(t, series.QualityProfileID, retrieved.QualityProfileID)

	// Test listing series
	seriesList, err = store.ListSeries(ctx)
	assert.Nil(t, err)
	assert.Len(t, seriesList, 1)
	assert.Equal(t, series.Monitored, seriesList[0].Monitored)

	// Test deleting the Series
	err = store.DeleteSeries(ctx, id)
	assert.Nil(t, err)

	// Verify deletion
	seriesList, err = store.ListSeries(ctx)
	assert.Nil(t, err)
	assert.Empty(t, seriesList)

	// Test getting non-existent Series
	_, err = store.GetSeries(ctx, table.Series.ID.EQ(sqlite.Int64(id)))
	assert.ErrorIs(t, err, storage.ErrNotFound)
}

func TestSeasonStorage(t *testing.T) {
	ctx := context.Background()
	store := initSqlite(t, ctx)
	assert.NotNil(t, store)

	series := storage.Series{
		Series: model.Series{
			Monitored:        1,
			QualityProfileID: 1,
			Added:            ptr(time.Now()),
		},
	}

	// Create a Series first
	SeriesID, err := store.CreateSeries(ctx, series, storage.SeriesStateMissing)
	require.Nil(t, err)

	// Test creating a season
	season := storage.Season{
		Season: model.Season{
			SeriesID: int32(SeriesID),
		},
	}

	id, err := store.CreateSeason(ctx, season, storage.SeasonStateMissing)
	assert.Nil(t, err)
	assert.Greater(t, id, int64(0))

	// Test getting the season
	retrieved, err := store.GetSeason(ctx, table.Season.ID.EQ(sqlite.Int64(id)))
	assert.Nil(t, err)
	assert.NotNil(t, retrieved)
	assert.Equal(t, season.SeriesID, retrieved.SeriesID)
	assert.Equal(t, storage.SeasonStateMissing, retrieved.State)

	// Test listing seasons
	seasons, err := store.ListSeasons(ctx, table.Season.SeriesID.EQ(sqlite.Int64(SeriesID)))
	assert.Nil(t, err)
	assert.Len(t, seasons, 1)
	assert.Equal(t, season.SeriesID, seasons[0].SeriesID)
	assert.Equal(t, storage.SeasonStateMissing, seasons[0].State)

	// Test deleting the season
	err = store.DeleteSeason(ctx, id)
	assert.Nil(t, err)

	// Verify deletion
	seasons, err = store.ListSeasons(ctx, table.Season.SeriesID.EQ(sqlite.Int64(SeriesID)))
	assert.Nil(t, err)
	assert.Empty(t, seasons)

	// Test getting non-existent season
	_, err = store.GetSeason(ctx, table.Season.ID.EQ(sqlite.Int64(id)))
	assert.ErrorIs(t, err, storage.ErrNotFound)
}

func TestEpisodeStorage(t *testing.T) {
	ctx := context.Background()
	store := initSqlite(t, ctx)
	assert.NotNil(t, store)

	series := storage.Series{
		Series: model.Series{
			Monitored:        1,
			QualityProfileID: 1,
			Added:            ptr(time.Now()),
		},
	}

	seriesID, err := store.CreateSeries(ctx, series, storage.SeriesStateMissing)
	require.Nil(t, err)

	season := storage.Season{
		Season: model.Season{
			SeriesID: int32(seriesID),
		},
	}

	seasonID, err := store.CreateSeason(ctx, season, storage.SeasonStateMissing)
	require.Nil(t, err)

	// Test creating an episode
	episode := storage.Episode{
		Episode: model.Episode{
			SeasonID:      int32(seasonID),
			EpisodeNumber: 1,
			Monitored:     1,
		},
	}

	id, err := store.CreateEpisode(ctx, episode, storage.EpisodeStateMissing)
	assert.Nil(t, err)
	assert.Greater(t, id, int64(0))

	// Test getting the episode
	retrieved, err := store.GetEpisode(ctx, table.Episode.ID.EQ(sqlite.Int64(id)))
	assert.Nil(t, err)
	assert.NotNil(t, retrieved)
	assert.Equal(t, episode.SeasonID, retrieved.SeasonID)
	assert.Equal(t, episode.EpisodeNumber, retrieved.EpisodeNumber)
	assert.Equal(t, episode.Monitored, retrieved.Monitored)
	assert.Equal(t, storage.EpisodeStateMissing, retrieved.State)

	// Test listing episodes
	episodes, err := store.ListEpisodes(ctx, table.Episode.SeasonID.EQ(sqlite.Int64(seasonID)))
	assert.Nil(t, err)
	assert.Len(t, episodes, 1)
	assert.Equal(t, episode.EpisodeNumber, episodes[0].EpisodeNumber)

	// Test listing episodes by state
	where := table.EpisodeTransition.ToState.EQ(sqlite.String(string(storage.EpisodeStateMissing))).AND(table.Episode.SeasonID.EQ(sqlite.Int64(seasonID)))
	stateEpisodes, err := store.ListEpisodes(ctx, where)
	assert.Nil(t, err)
	assert.Len(t, stateEpisodes, 1)
	assert.Equal(t, storage.EpisodeStateMissing, stateEpisodes[0].State)

	// Test updating episode file ID
	err = store.UpdateEpisodeEpisodeFileID(ctx, id, 123)
	assert.Nil(t, err)

	// Test getting episode by file ID
	byFile, err := store.GetEpisodeByEpisodeFileID(ctx, 123)
	assert.Nil(t, err)
	assert.Equal(t, id, int64(byFile.ID))

	// Test deleting the episode
	err = store.DeleteEpisode(ctx, id)
	assert.Nil(t, err)

	// Verify deletion
	episodes, err = store.ListEpisodes(ctx, table.Episode.SeasonID.EQ(sqlite.Int64(seasonID)))
	assert.Nil(t, err)
	assert.Empty(t, episodes)

	// Test getting non-existent episode
	_, err = store.GetEpisode(ctx, table.Episode.ID.EQ(sqlite.Int64(id)))
	assert.ErrorIs(t, err, storage.ErrNotFound)
}

func TestEpisodeFileStorage(t *testing.T) {
	ctx := context.Background()
	store := initSqlite(t, ctx)
	assert.NotNil(t, store)

	// Test creating an episode file
	file := model.EpisodeFile{
		Quality:      "HD",
		Size:         1024,
		RelativePath: ptr("test/path.mp4"),
	}

	id, err := store.CreateEpisodeFile(ctx, file)
	assert.Nil(t, err)
	assert.Greater(t, id, int64(0))

	// Test getting the episode file
	retrieved, err := store.GetEpisodeFiles(ctx, id)
	assert.Nil(t, err)
	assert.NotEmpty(t, retrieved)
	assert.Equal(t, file.Quality, retrieved[0].Quality)
	assert.Equal(t, file.Size, retrieved[0].Size)
	assert.Equal(t, file.RelativePath, retrieved[0].RelativePath)

	// Test listing episode files
	files, err := store.ListEpisodeFiles(ctx)
	assert.Nil(t, err)
	assert.Len(t, files, 1)
	assert.Equal(t, file.Quality, files[0].Quality)

	// Test deleting the episode file
	err = store.DeleteEpisodeFile(ctx, id)
	assert.Nil(t, err)

	// Verify deletion
	files, err = store.ListEpisodeFiles(ctx)
	assert.Nil(t, err)
	assert.Empty(t, files)

	// Test getting non-existent episode file
	_, err = store.GetEpisodeFiles(ctx, id)
	assert.ErrorIs(t, err, storage.ErrNotFound)
}

func TestSeriesMetadataStorage(t *testing.T) {
	ctx := context.Background()
	store := initSqlite(t, ctx)
	assert.NotNil(t, store)

	// Test creating Series metadata
	metadata := model.SeriesMetadata{
		TmdbID:       12345,
		Title:        "Test Series",
		SeasonCount:  1,
		EpisodeCount: 1,
		Status:       "Continuing",
	}

	id, err := store.CreateSeriesMetadata(ctx, metadata)
	assert.Nil(t, err)
	assert.Greater(t, id, int64(0))

	// Test getting the Series metadata
	where := table.SeriesMetadata.ID.EQ(sqlite.Int64(id))
	retrieved, err := store.GetSeriesMetadata(ctx, where)
	assert.Nil(t, err)
	assert.NotNil(t, retrieved)
	assert.Equal(t, metadata.TmdbID, retrieved.TmdbID)
	assert.Equal(t, metadata.Title, retrieved.Title)
	assert.Equal(t, metadata.SeasonCount, retrieved.SeasonCount)
	assert.Equal(t, metadata.EpisodeCount, retrieved.EpisodeCount)
	assert.Equal(t, metadata.Status, retrieved.Status)

	// Test listing Series metadata
	metadataList, err := store.ListSeriesMetadata(ctx)
	assert.Nil(t, err)
	assert.Len(t, metadataList, 1)
	assert.Equal(t, metadata.Title, metadataList[0].Title)

	// Test deleting the Series metadata
	err = store.DeleteSeriesMetadata(ctx, id)
	assert.Nil(t, err)

	// Verify deletion
	metadataList, err = store.ListSeriesMetadata(ctx)
	assert.Nil(t, err)
	assert.Empty(t, metadataList)

	// Test getting non-existent Series metadata
	_, err = store.GetSeriesMetadata(ctx, where)
	assert.ErrorIs(t, err, storage.ErrNotFound)
}

func TestSeasonMetadataStorage(t *testing.T) {
	ctx := context.Background()
	store := initSqlite(t, ctx)
	assert.NotNil(t, store)

	// Test creating season metadata
	metadata := model.SeasonMetadata{
		TmdbID:   12345,
		Title:    "Season 1",
		Overview: ptr("Test season overview"),
		Number:   1,
	}

	id, err := store.CreateSeasonMetadata(ctx, metadata)
	assert.Nil(t, err)
	assert.Greater(t, id, int64(0))

	// Test getting the season metadata
	where := table.SeasonMetadata.ID.EQ(sqlite.Int64(id))
	retrieved, err := store.GetSeasonMetadata(ctx, where)
	assert.Nil(t, err)
	assert.NotNil(t, retrieved)
	assert.Equal(t, metadata.TmdbID, retrieved.TmdbID)
	assert.Equal(t, metadata.Title, retrieved.Title)
	assert.Equal(t, metadata.Overview, retrieved.Overview)
	assert.Equal(t, metadata.Number, retrieved.Number)

	// Test listing season metadata
	metadataList, err := store.ListSeasonMetadata(ctx)
	assert.Nil(t, err)
	assert.Len(t, metadataList, 1)
	assert.Equal(t, metadata.Title, metadataList[0].Title)

	// Test deleting the season metadata
	err = store.DeleteSeasonMetadata(ctx, id)
	assert.Nil(t, err)

	// Verify deletion
	metadataList, err = store.ListSeasonMetadata(ctx)
	assert.Nil(t, err)
	assert.Empty(t, metadataList)

	// Test getting non-existent season metadata
	_, err = store.GetSeasonMetadata(ctx, where)
	assert.ErrorIs(t, err, storage.ErrNotFound)
}

func TestEpisodeMetadataStorage(t *testing.T) {
	ctx := context.Background()
	store := initSqlite(t, ctx)
	assert.NotNil(t, store)

	// Test creating episode metadata
	metadata := model.EpisodeMetadata{
		TmdbID:   12345,
		Title:    "Test Episode",
		Overview: ptr("Test episode overview"),
		Runtime:  ptr(int32(45)),
	}

	id, err := store.CreateEpisodeMetadata(ctx, metadata)
	assert.Nil(t, err)
	assert.Greater(t, id, int64(0))

	// Test getting the episode metadata
	where := table.EpisodeMetadata.ID.EQ(sqlite.Int64(id))
	retrieved, err := store.GetEpisodeMetadata(ctx, where)
	assert.Nil(t, err)
	assert.NotNil(t, retrieved)
	assert.Equal(t, metadata.TmdbID, retrieved.TmdbID)
	assert.Equal(t, metadata.Title, retrieved.Title)
	assert.Equal(t, metadata.Overview, retrieved.Overview)
	assert.Equal(t, metadata.Runtime, retrieved.Runtime)

	// Test listing episode metadata
	metadataList, err := store.ListEpisodeMetadata(ctx)
	assert.Nil(t, err)
	assert.Len(t, metadataList, 1)
	assert.Equal(t, metadata.Title, metadataList[0].Title)

	// Test deleting the episode metadata
	err = store.DeleteEpisodeMetadata(ctx, id)
	assert.Nil(t, err)

	// Verify deletion
	metadataList, err = store.ListEpisodeMetadata(ctx)
	assert.Nil(t, err)
	assert.Empty(t, metadataList)

	// Test getting non-existent episode metadata
	_, err = store.GetEpisodeMetadata(ctx, where)
	assert.ErrorIs(t, err, storage.ErrNotFound)
}

func TestUpdateEpisodeState(t *testing.T) {
	ctx := context.Background()
	store := initSqlite(t, ctx)
	assert.NotNil(t, store)

	series := storage.Series{
		Series: model.Series{
			Monitored:        1,
			QualityProfileID: 1,
			Added:            ptr(time.Now()),
		},
	}
	seriesID, err := store.CreateSeries(ctx, series, storage.SeriesStateMissing)
	require.Nil(t, err)

	season := storage.Season{
		Season: model.Season{
			SeriesID: int32(seriesID),
		},
	}
	seasonID, err := store.CreateSeason(ctx, season, storage.SeasonStateMissing)
	require.Nil(t, err)

	episode := storage.Episode{
		Episode: model.Episode{
			SeasonID:      int32(seasonID),
			EpisodeNumber: 1,
			Monitored:     1,
		},
	}
	id, err := store.CreateEpisode(ctx, episode, storage.EpisodeStateMissing)
	require.Nil(t, err)

	downloadID := "12"
	isSeasonDownload := true
	metadata := &storage.TransitionStateMetadata{
		DownloadID:             &downloadID,
		DownloadClientID:       ptr(int32(1)),
		IsEntireSeasonDownload: &isSeasonDownload,
	}

	err = store.UpdateEpisodeState(ctx, id, storage.EpisodeStateDownloading, metadata)
	assert.Nil(t, err)

	updated, err := store.GetEpisode(ctx, table.Episode.ID.EQ(sqlite.Int64(id)))
	assert.Nil(t, err)

	assert.Nil(t, err)
	assert.Equal(t, storage.EpisodeStateDownloading, updated.State)
	assert.Equal(t, downloadID, updated.DownloadID)
	assert.Equal(t, int32(1), updated.DownloadClientID)
	assert.Equal(t, isSeasonDownload, updated.IsEntireSeasonDownload)
	assert.Equal(t, storage.EpisodeStateDownloading, updated.State)

	err = store.UpdateEpisodeState(ctx, 999999, storage.EpisodeStateMissing, nil)
	assert.ErrorIs(t, err, storage.ErrNotFound)
}

func TestSQLite_UpdateSeasonState(t *testing.T) {
	t.Run("update season state", func(t *testing.T) {
		ctx := context.Background()
		store := initSqlite(t, ctx)
		require.NotNil(t, store)

		season := storage.Season{
			Season: model.Season{
				ID:               1,
				SeriesID:         1,
				SeasonMetadataID: ptr(int32(1)),
				Monitored:        1,
			},
		}

		seasonID, err := store.CreateSeason(ctx, season, storage.SeasonStateMissing)
		require.NoError(t, err)
		assert.Equal(t, int64(1), seasonID)

		season.ID = int32(seasonID)
		err = store.UpdateSeasonState(ctx, seasonID, storage.SeasonStateDownloading, &storage.TransitionStateMetadata{
			DownloadID:             ptr("123"),
			DownloadClientID:       ptr(int32(2)),
			IsEntireSeasonDownload: ptr(true),
		})
		require.NoError(t, err)

		foundSeason, err := store.GetSeason(ctx, table.Season.ID.EQ(sqlite.Int64(seasonID)))
		require.NoError(t, err)
		require.NotNil(t, foundSeason)

		assert.Equal(t, storage.SeasonStateDownloading, foundSeason.State)
		assert.Equal(t, "123", foundSeason.DownloadID)
		assert.Equal(t, int32(1), foundSeason.SeriesID)
		assert.Equal(t, ptr(int32(1)), foundSeason.SeasonMetadataID)

		err = store.UpdateSeasonState(ctx, 999999, storage.SeasonStateMissing, nil)
		assert.ErrorIs(t, err, storage.ErrNotFound)
	})
}

func TestSQLite_UpdateSeriesState(t *testing.T) {
	t.Run("update series state", func(t *testing.T) {
		ctx := context.Background()
		store := initSqlite(t, ctx)
		require.NotNil(t, store)

		series := storage.Series{
			Series: model.Series{
				ID:               1,
				Monitored:        1,
				QualityProfileID: 1,
				Added:            ptr(time.Now()),
			},
		}

		seriesID, err := store.CreateSeries(ctx, series, storage.SeriesStateMissing)
		require.NoError(t, err)
		assert.Equal(t, int64(1), seriesID)

		series.ID = int32(seriesID)
		err = store.UpdateSeriesState(ctx, seriesID, storage.SeriesStateDownloading, &storage.TransitionStateMetadata{})
		require.NoError(t, err)

		foundSeries, err := store.GetSeries(ctx, table.Series.ID.EQ(sqlite.Int64(seriesID)))
		require.NoError(t, err)
		require.NotNil(t, foundSeries)

		assert.Equal(t, storage.SeriesStateDownloading, foundSeries.State)
<<<<<<< HEAD
		// TmdbID is now in SeriesMetadata, not Series model
=======
>>>>>>> 4c5a65e7
		assert.Equal(t, int32(1), foundSeries.Monitored)
		assert.Equal(t, int32(1), foundSeries.QualityProfileID)

		// Test updating to completed state
		err = store.UpdateSeriesState(ctx, seriesID, storage.SeriesStateCompleted, nil)
		require.NoError(t, err)

		foundSeries, err = store.GetSeries(ctx, table.Series.ID.EQ(sqlite.Int64(seriesID)))
		require.NoError(t, err)
		require.NotNil(t, foundSeries)
		assert.Equal(t, storage.SeriesStateCompleted, foundSeries.State)

		// Test updating non-existent series
		err = store.UpdateSeriesState(ctx, 999999, storage.SeriesStateMissing, nil)
		assert.ErrorIs(t, err, storage.ErrNotFound)
	})

	t.Run("invalid state transition", func(t *testing.T) {
		ctx := context.Background()
		store := initSqlite(t, ctx)
		require.NotNil(t, store)

		series := storage.Series{
			Series: model.Series{
				ID:               2,
				Monitored:        1,
				QualityProfileID: 1,
				Added:            ptr(time.Now()),
			},
		}

		// Create series in missing state
		seriesID, err := store.CreateSeries(ctx, series, storage.SeriesStateMissing)
		require.NoError(t, err)

		// First, move to downloading state
		err = store.UpdateSeriesState(ctx, seriesID, storage.SeriesStateDownloading, nil)
		require.NoError(t, err)

		// Then move to completed state
		err = store.UpdateSeriesState(ctx, seriesID, storage.SeriesStateCompleted, nil)
		require.NoError(t, err)

		// Now try to transition from completed back to missing (invalid transition)
		// According to the state machine, completed can only go to continuing or ended
		err = store.UpdateSeriesState(ctx, seriesID, storage.SeriesStateMissing, nil)
		require.Error(t, err)
		assert.Contains(t, err.Error(), "invalid state transition")
	})

	t.Run("test state machine transitions", func(t *testing.T) {
		ctx := context.Background()
		store := initSqlite(t, ctx)
		require.NotNil(t, store)

		series := storage.Series{
			Series: model.Series{
				ID:               3,
				Monitored:        1,
				QualityProfileID: 1,
				Added:            ptr(time.Now()),
			},
		}

		// Start with missing state instead of new state to avoid the transition issue
		seriesID, err := store.CreateSeries(ctx, series, storage.SeriesStateMissing)
		require.NoError(t, err)

		// Test valid transition sequence: missing -> downloading -> completed
		err = store.UpdateSeriesState(ctx, seriesID, storage.SeriesStateDownloading, nil)
		require.NoError(t, err)

		foundSeries, err := store.GetSeries(ctx, table.Series.ID.EQ(sqlite.Int64(seriesID)))
		require.NoError(t, err)
		assert.Equal(t, storage.SeriesStateDownloading, foundSeries.State)

		err = store.UpdateSeriesState(ctx, seriesID, storage.SeriesStateCompleted, nil)
		require.NoError(t, err)

		foundSeries, err = store.GetSeries(ctx, table.Series.ID.EQ(sqlite.Int64(seriesID)))
		require.NoError(t, err)
		assert.Equal(t, storage.SeriesStateCompleted, foundSeries.State)

		// Test transition from completed to continuing (valid)
		err = store.UpdateSeriesState(ctx, seriesID, storage.SeriesStateContinuing, nil)
		require.NoError(t, err)

		foundSeries, err = store.GetSeries(ctx, table.Series.ID.EQ(sqlite.Int64(seriesID)))
		require.NoError(t, err)
		assert.Equal(t, storage.SeriesStateContinuing, foundSeries.State)

		// Test transition from continuing to completed (valid)
		err = store.UpdateSeriesState(ctx, seriesID, storage.SeriesStateCompleted, nil)
		require.NoError(t, err)

		foundSeries, err = store.GetSeries(ctx, table.Series.ID.EQ(sqlite.Int64(seriesID)))
		require.NoError(t, err)
		assert.Equal(t, storage.SeriesStateCompleted, foundSeries.State)
	})

	t.Run("test transitions from new state", func(t *testing.T) {
		ctx := context.Background()
		store := initSqlite(t, ctx)
		require.NotNil(t, store)

		series := storage.Series{
			Series: model.Series{
				ID:               4,
				Monitored:        1,
				QualityProfileID: 1,
				Added:            ptr(time.Now()),
			},
		}

		// Test valid transitions from unreleased: unreleased -> missing -> downloading
		seriesID, err := store.CreateSeries(ctx, series, storage.SeriesStateUnreleased)
		require.NoError(t, err)

		foundSeries, err := store.GetSeries(ctx, table.Series.ID.EQ(sqlite.Int64(seriesID)))
		require.NoError(t, err)
		assert.Equal(t, storage.SeriesStateUnreleased, foundSeries.State)

		err = store.UpdateSeriesState(ctx, seriesID, storage.SeriesStateMissing, nil)
		require.NoError(t, err)

		foundSeries, err = store.GetSeries(ctx, table.Series.ID.EQ(sqlite.Int64(seriesID)))
		require.NoError(t, err)
		assert.Equal(t, storage.SeriesStateMissing, foundSeries.State)

		err = store.UpdateSeriesState(ctx, seriesID, storage.SeriesStateDownloading, nil)
		require.NoError(t, err)

		foundSeries, err = store.GetSeries(ctx, table.Series.ID.EQ(sqlite.Int64(seriesID)))
		require.NoError(t, err)
		assert.Equal(t, storage.SeriesStateDownloading, foundSeries.State)
	})
}<|MERGE_RESOLUTION|>--- conflicted
+++ resolved
@@ -514,10 +514,6 @@
 		require.NotNil(t, foundSeries)
 
 		assert.Equal(t, storage.SeriesStateDownloading, foundSeries.State)
-<<<<<<< HEAD
-		// TmdbID is now in SeriesMetadata, not Series model
-=======
->>>>>>> 4c5a65e7
 		assert.Equal(t, int32(1), foundSeries.Monitored)
 		assert.Equal(t, int32(1), foundSeries.QualityProfileID)
 
